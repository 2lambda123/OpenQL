import os
import filecmp
import unittest
import numpy as np
from openql import openql as ql
from utils import file_compare

curdir = os.path.dirname(os.path.realpath(__file__))
output_dir = os.path.join(curdir, 'test_output')

class Test_bugs(unittest.TestCase):
    @classmethod
    def setUp(self):
        ql.initialize()
        ql.set_option('output_dir', output_dir)
        ql.set_option('use_default_gates', 'yes')
        ql.set_option('log_level', 'LOG_WARNING')

    # @unittest.expectedFailure
    # @unittest.skip
    def test_typecast(self):
        sweep_points = [1,2]
        num_circuits = 1
        num_qubits = 2
        platf = ql.Platform("starmon", 'cc_light')
        p = ql.Program('test_bug', platf, num_qubits)
        p.set_sweep_points(sweep_points)
        k = ql.Kernel('kernel1', platf, num_qubits)

        qubit = 1

        k.identity(np.int(qubit))
        k.identity(np.int32(qubit))
        k.identity(np.int64(qubit))

        k.identity(np.uint(qubit))
        k.identity(np.uint32(qubit))
        k.identity(np.uint64(qubit))

        # add the kernel to the program
        p.add_kernel(k)


    # relates to https://github.com/QE-Lab/OpenQL/issues/171
    # various runs of compiles were generating different results or in the best
    # case strange errors. So multiple (NCOMPILES) runs of compile are executed
    # to make sure there is no error and output generated in all these runs is same
    # JvS: more likely, it also had to do with the classical register allocator
    # depending on stuff like Python's garbage collection to free a register.
    # The register numbers have to be hardcoded now for that reason.
    def test_stateful_behavior(self):
        ql.set_option('optimize', 'no')
        ql.set_option('scheduler', 'ALAP')

        platform = ql.Platform("myPlatform", 'cc_light')

        sweep_points = [1]
        nqubits = 3
        nregs = 3

        p = ql.Program("statelessProgram", platform, nqubits, nregs)
        p.set_sweep_points(sweep_points)
        k = ql.Kernel("aKernel", platform, nqubits, nregs)

        k.prepz(0)
        k.gate('rx180', [0])
        k.measure(0)

        rd = ql.CReg(0)
        rs1 = ql.CReg(1)
        rs2 = ql.CReg(2)

        k.classical(rs1, ql.Operation(3))
        k.classical(rs1, ql.Operation(4))
        k.classical(rd, ql.Operation(rs1, '+', rs2))

        p.add_kernel(k)

        NCOMPILES=50
        QISA_fn = os.path.join(output_dir, p.name+'_last.qasm')
        for i in range(NCOMPILES):
            p.compile()
            self.setUpClass()
            QISA_fn_i = os.path.join(output_dir, p.name+'_'+str(i)+'_last.qasm')
            os.rename(QISA_fn,QISA_fn_i)

        for i in range(NCOMPILES-1):
            QISA_fn_1 = os.path.join(output_dir, p.name+'_'+str(i)+'_last.qasm')
            QISA_fn_2 = os.path.join(output_dir, p.name+'_'+str(i+1)+'_last.qasm')
            self.assertTrue( file_compare(QISA_fn_1, QISA_fn_2))

<<<<<<< HEAD
 #   def test_empty_infinite_loop(self):
 #       name = 'empty_infinite_loop'
 #       in_fn = 'test_' + name + '.cq'
 #       out_fn = 'test_output/' + name + '_out.cq'
 #       gold_fn = 'golden/' + name + '_out.cq'
 #       ql.initialize()
 #       #ql.set_option('log_level', 'LOG_DEBUG')
 #       ql.compile(in_fn)
 #       self.assertTrue(file_compare(out_fn, gold_fn))
=======
# Unclear how this test works.
# When clear, enable it again.
# Now it fails, not clear how to repair, so it is disabled.
#    def test_empty_infinite_loop(self):
#        name = 'empty_infinite_loop'
#        in_fn = 'test_' + name + '.cq'
#        out_fn = 'test_output/' + name + '_out.cq'
#        gold_fn = 'golden/' + name + '_out.cq'
#        ql.initialize()
#        #ql.set_option('log_level', 'LOG_DEBUG')
#        ql.compile(in_fn)
#        self.assertTrue(file_compare(out_fn, gold_fn))
>>>>>>> daab2ed5

if __name__ == '__main__':
    unittest.main()<|MERGE_RESOLUTION|>--- conflicted
+++ resolved
@@ -89,17 +89,6 @@
             QISA_fn_2 = os.path.join(output_dir, p.name+'_'+str(i+1)+'_last.qasm')
             self.assertTrue( file_compare(QISA_fn_1, QISA_fn_2))
 
-<<<<<<< HEAD
- #   def test_empty_infinite_loop(self):
- #       name = 'empty_infinite_loop'
- #       in_fn = 'test_' + name + '.cq'
- #       out_fn = 'test_output/' + name + '_out.cq'
- #       gold_fn = 'golden/' + name + '_out.cq'
- #       ql.initialize()
- #       #ql.set_option('log_level', 'LOG_DEBUG')
- #       ql.compile(in_fn)
- #       self.assertTrue(file_compare(out_fn, gold_fn))
-=======
 # Unclear how this test works.
 # When clear, enable it again.
 # Now it fails, not clear how to repair, so it is disabled.
@@ -112,7 +101,6 @@
 #        #ql.set_option('log_level', 'LOG_DEBUG')
 #        ql.compile(in_fn)
 #        self.assertTrue(file_compare(out_fn, gold_fn))
->>>>>>> daab2ed5
 
 if __name__ == '__main__':
     unittest.main()
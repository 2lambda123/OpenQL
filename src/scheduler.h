/** \file
 * ASAP/ALAP critical path and UNIFORM scheduling with and without resource
 * constraint.
 *
 * \see scheduler.cc
 */

#pragma once

<<<<<<< HEAD
/*
    Summary

    Below there really are two classes: the dependence graph definition and the scheduler definition.
    All schedulers require dependence graph creation as preprocessor, and don't modify it.
    For each kernel's circuit a private dependence graph is created.
    The schedulers modify the order of gates in the circuit, initialize the cycle field of each gate,
    and generate/return the bundles, a list of bundles in which gates starting in the same cycle are grouped.

    The dependence graph (represented by the graph field below) is created in the Init method,
    and the graph is constructed from and referring to the gates in the sequence of gates in the kernel's circuit.
    In this graph, the nodes refer to the gates in the circuit, and the edges represent the dependences between two gates.
    Init scans the gates of the circuit from start to end, inspects their parameters, and for each gate
    depending on the gate type and parameter value and previous gates operating on the same parameters,
    it creates a dependence of the current gate on that previous gate.
    Such a dependence has a type (RAW, WAW, etc.), cause (the qubit or classical register used as parameter), and a weight
    (the cycles the previous gate takes to complete its execution, after which the current gate can start execution).

    In dependence graph creation, each qubit/classical register (creg,breg) use in each gate is seen as an "event".
    The following events are distinguished:
    - W for Write: such a use must sequentialize with any previous and later uses of the same qubit/creg/breg.
        This is the default for qubits in a gate and for assignment/modifications in classical code.
    - R for Read: such uses can be arbitrarily reordered (as long as other dependences allow that).
        This event applies to all operands of CZ, the first operand of CNOT gates, and to all reads in classical code.
        It also applies in general to the control operand of Control Unitaries.
        It represents commutativity between the gates which such use: CU(a,b), CZ(a,c), CZ(d,a) and CNOT(a,e) all commute.
    - D: such uses can be arbitrarily reordered but are sequentialized with W and R events on the same qubit.
        This event applies to the second operand of CNOT gates: CNOT(a,d) and CNOT(b,d) commute.
    With this, we effectively get the following table of event transitions (from left-bottom to right-up),
    in which 'no' indicates no dependence from left event to top event and '/' indicates a dependence from left to top.
             W   R   D                  w   R   D
        W    /   /   /              W   WAW RAW DAW
        R    /   no  /              R   WAR RAR DAR
        D    /   /   no             D   WAD RAD DAD
    When the 'no' dependences are created (RAR and/or DAD),
    the respective commutatable gates are sequentialized according to the original circuit's order.
    With all 'no's replaced by '/', all event types become equivalent (i.e. as if they were Write).

    Schedulers come essentially in the following forms:
    - ASAP: a plain forward scheduler using dependences only, aiming at execution each gate as soon as possible
    - ASAP with resource constraints: similar but taking resource constraints of the gates of the platform into account
    - ALAP: as ASAP but then aiming at execution of each gate as late as possible
    - ALAP with resource constraints: similar but taking resource constraints of the gates of the platform into account
    - ALAP with UNIFORM bundle lengths: using dependences only, aim at ALAP but with equally length bundles
    ASAP/ALAP can be controlled by the "scheduler" option. Similarly for UNIFORM ("scheduler_uniform").
    With/out resource constraints are separate method calls.

    Commutation support during scheduling in general produces more efficient/shorter scheduled circuits.
    It is enabled by option "scheduler_commute".
 */
=======
#include "utils/num.h"
#include "utils/str.h"
#include "utils/list.h"
#include "utils/map.h"
>>>>>>> 0a72dcc7

#include <lemon/list_graph.h>
#include <lemon/lgf_reader.h>
#include <lemon/lgf_writer.h>
#include <lemon/dijkstra.h>
#include <lemon/connectivity.h>

#include "options.h"
#include "gate.h"
#include "kernel.h"
#include "circuit.h"
#include "ir.h"
#include "resource_manager.h"
#include "report.h"

namespace ql {

// see above/below for the meaning of R, W, and D events and their relation to dependences
enum DepTypes {RAW, WAW, WAR, RAR, RAD, DAR, DAD, WAD, DAW};
const utils::Str DepTypesNames[] = {"RAW", "WAW", "WAR", "RAR", "RAD", "DAR", "DAD", "WAD", "DAW"};

class Scheduler {
public:
    // dependence graph is constructed (see Init) once from the sequence of gates in a kernel's circuit
    // it can be reused as often as needed as long as no gates are added/deleted; it doesn't modify those gates
    lemon::ListDigraph graph;

    // conversion between gate* (pointer to the gate in the circuit) and node (of the dependence graph)
    lemon::ListDigraph::NodeMap<gate*> instruction;// instruction[n] == gate*
    utils::Map<gate*, lemon::ListDigraph::Node>  node;// node[gate*] == n

    // attributes
<<<<<<< HEAD
    lemon::ListDigraph::NodeMap<std::string> name;     // name[n] == qasm string
    lemon::ListDigraph::ArcMap<int> weight;            // number of cycles of dependence
    lemon::ListDigraph::ArcMap<int> cause;             // qubit/creg/breg index of dependence
    lemon::ListDigraph::ArcMap<int> depType;           // RAW, WAW, ...
=======
    lemon::ListDigraph::NodeMap<utils::Str> name;     // name[n] == qasm string
    lemon::ListDigraph::ArcMap<utils::Int> weight;    // number of cycles of dependence
    lemon::ListDigraph::ArcMap<utils::Int> cause;     // qubit/creg index of dependence
    lemon::ListDigraph::ArcMap<utils::Int> depType;   // RAW, WAW, ...
>>>>>>> 0a72dcc7

    // s and t nodes are the top and bottom of the dependence graph
    lemon::ListDigraph::Node s, t;                     // instruction[s]==SOURCE, instruction[t]==SINK

    // parameters of dependence graph construction
<<<<<<< HEAD
    size_t          cycle_time;                        // to convert durations to cycles as weight of dependence
    size_t          qubit_count;                       // number of qubits, to check/represent qubit as cause of dependence
    size_t          creg_count;                        // number of cregs, to check/represent creg as cause of dependence
    size_t          breg_count;                        // number of bregs, to check/represent breg as cause of dependence
    circuit*    circp;                             // current and result circuit, passed from Init to each scheduler
=======
    utils::UInt cycle_time;     // to convert durations to cycles as weight of dependence
    utils::UInt qubit_count;    // number of qubits, to check/represent qubit as cause of dependence
    utils::UInt creg_count;     // number of cregs, to check/represent creg as cause of dependence
    circuit *circp;             // current and result circuit, passed from Init to each scheduler
>>>>>>> 0a72dcc7

    // scheduler support
    utils::Map<lemon::ListDigraph::Node, utils::UInt>  remaining;  // remaining[node] == cycles until end; critical path representation

public:
    Scheduler();

    // ins->name may contain parameters, so must be stripped first before checking it for gate's name
    static void stripname(utils::Str &name);

    // factored out code from Init to add a dependence between two nodes
<<<<<<< HEAD
    // operand is in qubit_creg_breg combined index space with size qcount+ccount+bcount
    void add_dep(int fromID, int toID, enum DepTypes deptype, size_t comboperand);
=======
    // operand is in qubit_creg combined index space
    void add_dep(utils::Int srcID, utils::Int tgtID, enum DepTypes deptype, utils::Int operand);
>>>>>>> 0a72dcc7

    // fill the dependence graph ('graph') with nodes from the circuit and adding arcs for their dependences
    void init(
        circuit &ckt,
        const quantum_platform &platform,
<<<<<<< HEAD
        size_t qcount,
        size_t ccount,
        size_t bcount
=======
        utils::UInt qcount,
        utils::UInt ccount
>>>>>>> 0a72dcc7
    );

    void print() const;
    void write_dependence_matrix() const;

private:


// =========== plain schedulers, just ASAP and ALAP, without RC

/*
    Summary

    The schedulers are linear list schedulers, i.e.
    - they scan linearly through the code, forward or backward
    - and while doing, they maintain a list of gates, of gates that are available for being scheduled
      because they are not blocked by dependences on non-scheduled gates.
    Therefore, the schedulers are able to select the best one from multiple available gates.
    Not all gates that are available (not blocked by dependences on non-scheduled gates) can actually be scheduled.
    It must be made sure in addition that:
    - those scheduled gates that it depends on, actually have completed their execution
    - the resources are available for it
    Furthermore, making a selection from the nodes that remain determines the optimality of the scheduling result.
    The schedulers below are critical path schedulers, i.e. they prefer to schedule the most critical node first.
    The criticality of a node is measured by estimating
    the effect of delaying scheduling it on the depth of the resulting circuit.

    The schedulers don't actually scan the circuit themselves but rely on a dependence graph representation of the circuit.
    At the start, depending on the scheduling direction, only the top (or bottom) node is available.
    Then one by one, according to an optimality criterion, a node is selected from the list of available ones
    and added to the schedule. Having scheduled the node, it is taken out of the available list;
    also having scheduled a node, some new nodes may become available because they don't depend on non-scheduled nodes anymore;
    those nodes are found and put in the available list of nodes.
    This continues, filling cycle by cycle from low to high (or from high to low when scheduling backward),
    until the available list gets empty (which happens after scheduling the last node, the bottom (or top when backward).
*/


public:
// use MAX_CYCLE for absolute upperbound on cycle value
// use ALAP_SINK_CYCLE for initial cycle given to SINK in ALAP;
// the latter allows for some growing room when doing latency compensation/buffer-delay insertion
#define ALAP_SINK_CYCLE    (MAX_CYCLE/2)

    // cycle assignment without RC depending on direction: forward:ASAP, backward:ALAP;
    // without RC, this is all there is to schedule, apart from forming the bundles in ir::bundler()
    // set_cycle iterates over the circuit's gates and set_cycle_gate over the dependences of each gate
    // please note that set_cycle_gate expects a caller like set_cycle which iterates gp forward through the circuit
    void set_cycle_gate(gate *gp, scheduling_direction_t dir);
    void set_cycle(scheduling_direction_t dir);

    // sort circuit by the gates' cycle attribute in non-decreasing order
    static void sort_by_cycle(circuit *cp);

    // ASAP scheduler without RC, setting gate cycle values and sorting the resulting circuit
    void schedule_asap(utils::Str &sched_dot);

    // ALAP scheduler without RC, setting gate cycle values and sorting the resulting circuit
    void schedule_alap(utils::Str &sched_dot);

// =========== schedulers with RC
    // Most code from here on deals with scheduling with Resource Constraints.
    // Then the cycles as computed from the depgraph alone start to drift because of resource conflicts,
    // and then it is more optimal to at each point consider all available nodes for scheduling
    // to avoid largely suboptimal results (issue 179), i.e. apply list scheduling.

    // In critical-path scheduling, usually more-critical instructions are preferred;
    // an instruction is more-critical when its ASAP and ALAP values differ less.
    // When scheduling with resource constraints, the ideal ASAP/ALAP cycle values cannot
    // be attained because of resource conflicts being in the way, they will 'slip',
    // so actual cycle values cannot be compared anymore to ideal ASAP/ALAP values to compute criticality;
    // but when forward (backward) scheduling, a lower ALAP (higher ASAP) indicates more criticality
    // (i.e. in ASAP scheduling use the ALAP values to know the criticality, and vice-versa);
    // those ALAP/ASAP are then a measure for number of cycles still to fill with gates in the schedule,
    // and are coined 'remaining' cycles here.
    //
    // remaining[node] indicates number of cycles remaining in schedule after start execution of node;
    //
    // Please note that for forward (backward) scheduling we use an
    // adaptation of the ALAP (ASAP) cycle computation to compute the remaining values; with this
    // definition both in forward and backward scheduling, a higher remaining indicates more criticality.
    // This means that criticality has become independent of the direction of scheduling
    // which is easier in the core of the scheduler.

    // Note that set_remaining_gate expects a caller like set_remaining that iterates gp backward over the circuit
    void set_remaining_gate(gate* gp, scheduling_direction_t dir);
    void set_remaining(scheduling_direction_t dir);
    gate* find_mostcritical(utils::List<gate*>& lg);

    // ASAP/ALAP list scheduling support code with RC
    // Uses an "available list" (avlist) as interface between dependence graph and scheduler
    // the avlist contains all nodes that wrt their dependences can be scheduled:
    // when forward scheduling:
    //  all its predecessors were scheduled
    // when backward scheduling:
    //  all its successors were scheduled
    // The scheduler fills cycles one by one, with nodes/instructions from the avlist
    // checking before selection whether the nodes/instructions have completed execution
    // and whether the resource constraints are fulfilled.

    // Initialize avlist to the single starting node
    // when forward scheduling:
    //  node s (with SOURCE instruction) is the top of the dependence graph; all instructions depend on it
    // when backward scheduling:
    //  node t (with SINK instruction) is the bottom of the dependence graph; it depends on all instructions

    // Set the curr_cycle of the scheduling algorithm to start at the appropriate end as well;
    // note that the cycle attributes will be shifted down to start at 1 after backward scheduling.
    void init_available(
        utils::List<lemon::ListDigraph::Node> &avlist,
        scheduling_direction_t dir,
        utils::UInt &curr_cycle
    );

    // collect the list of directly depending nodes
    // (i.e. those necessarily scheduled after the given node) without duplicates;
    // dependences that are duplicates from the perspective of the scheduler
    // may be present in the dependence graph because the scheduler ignores dependence type and cause
    void get_depending_nodes(
        lemon::ListDigraph::Node n,
        scheduling_direction_t dir,
        utils::List<lemon::ListDigraph::Node> &ln
    );

    // Compute of two nodes whether the first one is less deep-critical than the second, for the given scheduling direction;
    // criticality of a node is given by its remaining[node] value which is precomputed;
    // deep-criticality takes into account the criticality of depending nodes (in the right direction!);
    // this function is used to order the avlist in an order from highest deep-criticality to lowest deep-criticality;
    // it is the core of the heuristics of the critical path list scheduler.
    utils::Bool criticality_lessthan(
        lemon::ListDigraph::Node n1,
        lemon::ListDigraph::Node n2,
        scheduling_direction_t dir
    );

    // Make node n available
    // add it to the avlist because the condition for that is fulfilled:
    //  all its predecessors were scheduled (forward scheduling) or
    //  all its successors were scheduled (backward scheduling)
    // update its cycle attribute to reflect these dependences;
    // avlist is initialized with s or t as first element by init_available
    // avlist is kept ordered on deep-criticality, non-increasing (i.e. highest deep-criticality first)
    void MakeAvailable(
        lemon::ListDigraph::Node n,
        utils::List<lemon::ListDigraph::Node> &avlist,
        scheduling_direction_t dir
    );

    // take node n out of avlist because it has been scheduled;
    // reflect that the node has been scheduled in the scheduled vector;
    // having scheduled it means that its depending nodes might become available:
    // such a depending node becomes available when all its dependent nodes have been scheduled now
    //
    // i.e. when forward scheduling:
    //   this makes its successor nodes available provided all their predecessors were scheduled;
    //   a successor node which has a predecessor which hasn't been scheduled,
    //   will be checked here at least when that predecessor is scheduled
    // i.e. when backward scheduling:
    //   this makes its predecessor nodes available provided all their successors were scheduled;
    //   a predecessor node which has a successor which hasn't been scheduled,
    //   will be checked here at least when that successor is scheduled
    //
    // update (through MakeAvailable) the cycle attribute of the nodes made available
    // because from then on that value is compared to the curr_cycle to check
    // whether a node has completed execution and thus is available for scheduling in curr_cycle
    void TakeAvailable(
        lemon::ListDigraph::Node n,
        utils::List<lemon::ListDigraph::Node> &avlist,
        utils::Map<gate*,utils::Bool> &scheduled,
        scheduling_direction_t dir
    );

    // advance curr_cycle
    // when no node was selected from the avlist, advance to the next cycle
    // and try again; this makes nodes/instructions to complete execution for one more cycle,
    // and makes resources finally available in case of resource constrained scheduling
    // so it contributes to proceeding and to finally have an empty avlist
    static void AdvanceCurrCycle(scheduling_direction_t dir, utils::UInt &curr_cycle);

    // a gate must wait until all its operand are available, i.e. the gates having computed them have completed,
    // and must wait until all resources required for the gate's execution are available;
    // return true when immediately schedulable
    // when returning false, isres indicates whether resource occupation was the reason or operand completion (for debugging)
    utils::Bool immediately_schedulable(
        lemon::ListDigraph::Node n,
        scheduling_direction_t dir,
        const utils::UInt curr_cycle,
        const quantum_platform& platform,
        arch::resource_manager_t &rm,
        utils::Bool &isres
    );

    // select a node from the avlist
    // the avlist is deep-ordered from high to low criticality (see criticality_lessthan above)
    lemon::ListDigraph::Node SelectAvailable(
        utils::List<lemon::ListDigraph::Node> &avlist,
        scheduling_direction_t dir,
        const utils::UInt curr_cycle,
        const quantum_platform &platform,
        arch::resource_manager_t &rm,
        utils::Bool &success
    );

    // ASAP/ALAP scheduler with RC
    //
    // schedule the circuit that is in the dependence graph
    // for the given direction, with the given platform and resource manager;
    // what is done, is:
    // - the cycle attribute of the gates will be set according to the scheduling method
    // - *circp (the original and result circuit) is sorted in the new cycle order
    // the bundles are returned, with private start/duration attributes
    void schedule(
        circuit *circp,
        scheduling_direction_t dir,
        const quantum_platform &platform,
        arch::resource_manager_t &rm,
        utils::Str &sched_dot
    );

    void schedule_asap(
        arch::resource_manager_t &rm,
        const quantum_platform &platform,
        utils::Str &sched_dot
    );

    void schedule_alap(
        arch::resource_manager_t &rm,
        const quantum_platform &platform,
        utils::Str &sched_dot
    );

    void schedule_alap_uniform();

    // printing dot of the dependence graph
    void get_dot(utils::Bool WithCritical, utils::Bool WithCycles, std::ostream &dotout);
    void get_dot(utils::Str &dot);
};

// schedule support for program.h::schedule()
void schedule_kernel(
    quantum_kernel &kernel,
    const quantum_platform &platform,
    utils::Str &dot,
    utils::Str &sched_dot
);

/*
 * main entry to the non resource-constrained scheduler
 */
void schedule(
    quantum_program *programp,
    const quantum_platform &platform,
    const utils::Str &passname
);

void rcschedule_kernel(
    quantum_kernel &kernel,
    const quantum_platform &platform,
<<<<<<< HEAD
    std::string &dot,
    size_t nqubits,
    size_t ncreg = 0,
    size_t nbreg = 0
=======
    utils::Str &dot,
    utils::UInt nqubits,
    utils::UInt ncreg = 0
>>>>>>> 0a72dcc7
);

/*
 * main entry point of the rcscheduler
 */
void rcschedule(
    quantum_program *programp,
    const quantum_platform &platform,
    const utils::Str &passname
);

} // namespace ql<|MERGE_RESOLUTION|>--- conflicted
+++ resolved
@@ -7,63 +7,10 @@
 
 #pragma once
 
-<<<<<<< HEAD
-/*
-    Summary
-
-    Below there really are two classes: the dependence graph definition and the scheduler definition.
-    All schedulers require dependence graph creation as preprocessor, and don't modify it.
-    For each kernel's circuit a private dependence graph is created.
-    The schedulers modify the order of gates in the circuit, initialize the cycle field of each gate,
-    and generate/return the bundles, a list of bundles in which gates starting in the same cycle are grouped.
-
-    The dependence graph (represented by the graph field below) is created in the Init method,
-    and the graph is constructed from and referring to the gates in the sequence of gates in the kernel's circuit.
-    In this graph, the nodes refer to the gates in the circuit, and the edges represent the dependences between two gates.
-    Init scans the gates of the circuit from start to end, inspects their parameters, and for each gate
-    depending on the gate type and parameter value and previous gates operating on the same parameters,
-    it creates a dependence of the current gate on that previous gate.
-    Such a dependence has a type (RAW, WAW, etc.), cause (the qubit or classical register used as parameter), and a weight
-    (the cycles the previous gate takes to complete its execution, after which the current gate can start execution).
-
-    In dependence graph creation, each qubit/classical register (creg,breg) use in each gate is seen as an "event".
-    The following events are distinguished:
-    - W for Write: such a use must sequentialize with any previous and later uses of the same qubit/creg/breg.
-        This is the default for qubits in a gate and for assignment/modifications in classical code.
-    - R for Read: such uses can be arbitrarily reordered (as long as other dependences allow that).
-        This event applies to all operands of CZ, the first operand of CNOT gates, and to all reads in classical code.
-        It also applies in general to the control operand of Control Unitaries.
-        It represents commutativity between the gates which such use: CU(a,b), CZ(a,c), CZ(d,a) and CNOT(a,e) all commute.
-    - D: such uses can be arbitrarily reordered but are sequentialized with W and R events on the same qubit.
-        This event applies to the second operand of CNOT gates: CNOT(a,d) and CNOT(b,d) commute.
-    With this, we effectively get the following table of event transitions (from left-bottom to right-up),
-    in which 'no' indicates no dependence from left event to top event and '/' indicates a dependence from left to top.
-             W   R   D                  w   R   D
-        W    /   /   /              W   WAW RAW DAW
-        R    /   no  /              R   WAR RAR DAR
-        D    /   /   no             D   WAD RAD DAD
-    When the 'no' dependences are created (RAR and/or DAD),
-    the respective commutatable gates are sequentialized according to the original circuit's order.
-    With all 'no's replaced by '/', all event types become equivalent (i.e. as if they were Write).
-
-    Schedulers come essentially in the following forms:
-    - ASAP: a plain forward scheduler using dependences only, aiming at execution each gate as soon as possible
-    - ASAP with resource constraints: similar but taking resource constraints of the gates of the platform into account
-    - ALAP: as ASAP but then aiming at execution of each gate as late as possible
-    - ALAP with resource constraints: similar but taking resource constraints of the gates of the platform into account
-    - ALAP with UNIFORM bundle lengths: using dependences only, aim at ALAP but with equally length bundles
-    ASAP/ALAP can be controlled by the "scheduler" option. Similarly for UNIFORM ("scheduler_uniform").
-    With/out resource constraints are separate method calls.
-
-    Commutation support during scheduling in general produces more efficient/shorter scheduled circuits.
-    It is enabled by option "scheduler_commute".
- */
-=======
 #include "utils/num.h"
 #include "utils/str.h"
 #include "utils/list.h"
 #include "utils/map.h"
->>>>>>> 0a72dcc7
 
 #include <lemon/list_graph.h>
 #include <lemon/lgf_reader.h>
@@ -96,34 +43,20 @@
     utils::Map<gate*, lemon::ListDigraph::Node>  node;// node[gate*] == n
 
     // attributes
-<<<<<<< HEAD
-    lemon::ListDigraph::NodeMap<std::string> name;     // name[n] == qasm string
-    lemon::ListDigraph::ArcMap<int> weight;            // number of cycles of dependence
-    lemon::ListDigraph::ArcMap<int> cause;             // qubit/creg/breg index of dependence
-    lemon::ListDigraph::ArcMap<int> depType;           // RAW, WAW, ...
-=======
     lemon::ListDigraph::NodeMap<utils::Str> name;     // name[n] == qasm string
     lemon::ListDigraph::ArcMap<utils::Int> weight;    // number of cycles of dependence
-    lemon::ListDigraph::ArcMap<utils::Int> cause;     // qubit/creg index of dependence
+    lemon::ListDigraph::ArcMap<utils::Int> cause;     // qubit/creg/breg index of dependence
     lemon::ListDigraph::ArcMap<utils::Int> depType;   // RAW, WAW, ...
->>>>>>> 0a72dcc7
 
     // s and t nodes are the top and bottom of the dependence graph
     lemon::ListDigraph::Node s, t;                     // instruction[s]==SOURCE, instruction[t]==SINK
 
     // parameters of dependence graph construction
-<<<<<<< HEAD
-    size_t          cycle_time;                        // to convert durations to cycles as weight of dependence
-    size_t          qubit_count;                       // number of qubits, to check/represent qubit as cause of dependence
-    size_t          creg_count;                        // number of cregs, to check/represent creg as cause of dependence
-    size_t          breg_count;                        // number of bregs, to check/represent breg as cause of dependence
-    circuit*    circp;                             // current and result circuit, passed from Init to each scheduler
-=======
     utils::UInt cycle_time;     // to convert durations to cycles as weight of dependence
     utils::UInt qubit_count;    // number of qubits, to check/represent qubit as cause of dependence
     utils::UInt creg_count;     // number of cregs, to check/represent creg as cause of dependence
+    utils::UInt breg_count;     // number of bregs, to check/represent breg as cause of dependence
     circuit *circp;             // current and result circuit, passed from Init to each scheduler
->>>>>>> 0a72dcc7
 
     // scheduler support
     utils::Map<lemon::ListDigraph::Node, utils::UInt>  remaining;  // remaining[node] == cycles until end; critical path representation
@@ -135,26 +68,16 @@
     static void stripname(utils::Str &name);
 
     // factored out code from Init to add a dependence between two nodes
-<<<<<<< HEAD
     // operand is in qubit_creg_breg combined index space with size qcount+ccount+bcount
-    void add_dep(int fromID, int toID, enum DepTypes deptype, size_t comboperand);
-=======
-    // operand is in qubit_creg combined index space
-    void add_dep(utils::Int srcID, utils::Int tgtID, enum DepTypes deptype, utils::Int operand);
->>>>>>> 0a72dcc7
+    void add_dep(utils::Int fromID, utils::Int toID, enum DepTypes deptype, utils::UInt comboperand);
 
     // fill the dependence graph ('graph') with nodes from the circuit and adding arcs for their dependences
     void init(
         circuit &ckt,
         const quantum_platform &platform,
-<<<<<<< HEAD
-        size_t qcount,
-        size_t ccount,
-        size_t bcount
-=======
         utils::UInt qcount,
-        utils::UInt ccount
->>>>>>> 0a72dcc7
+        utils::UInt ccount,
+        utils::UInt bcount
     );
 
     void print() const;
@@ -413,16 +336,10 @@
 void rcschedule_kernel(
     quantum_kernel &kernel,
     const quantum_platform &platform,
-<<<<<<< HEAD
-    std::string &dot,
-    size_t nqubits,
-    size_t ncreg = 0,
-    size_t nbreg = 0
-=======
     utils::Str &dot,
     utils::UInt nqubits,
-    utils::UInt ncreg = 0
->>>>>>> 0a72dcc7
+    utils::UInt ncreg = 0,
+    utils::UInt nbreg = 0
 );
 
 /*

/** \file
 * Clifford sequence optimizer.
 */

#include "clifford.h"

#include "utils/num.h"
#include "circuit.h"
#include "report.h"
#include "kernel.h"
#include "options.h"

namespace ql {

using namespace utils;

class Clifford {
public:

    void clifford_optimize_kernel(
        quantum_kernel &kernel,
        const quantum_platform &platform,
        const Str &passname
    ) {
        QL_DOUT("clifford_optimize_kernel()");

        nq = kernel.qubit_count;
        ct = kernel.cycle_time;
        QL_DOUT("Clifford " << passname << " on kernel " << kernel.name << " ...");

        // copy circuit kernel.c to take input from;
        // output will fill kernel.c again
        circuit input_circuit = kernel.c;
        kernel.c.clear();

        cliffstate.resize(nq, 0);       // 0 is identity; for all qubits accumulated state is set to identity
        cliffcycles.resize(nq, 0);      // for all qubits, no accumulated cycles
        total_saved = 0;                // reset saved, just for reporting

        /*
        The main idea of this optimization is that there are 24 clifford gates and these form a group,
        i.e. any sequence of clifford gates is in effect equivalent to one clifford from the group.

        Make a linear scan from begin to end over the circuit;
        attempt to find sequences of consecutive clifford gates operating on qubit q;
        these series can be interwoven, so have to be found in parallel.
        Each sequence can potentially be replaced by an equivalent shorter one from the group of 24 cliffords,
        reducing the number of cycles that the sequence takes, the circuit latency and the gate count.

        The clifford group is represented by:
        - Int string2cs(Str gname): the clifford state of a gate with the given name; identity is 0
        - a state diagram clifftrans[24][24] that represents for two given clifford (sequences),
          to which clifford the combination is equivalent to;
          so clifford(sequence1; sequence2) == clifftrans[clifford(sequence1)][clifford(sequence2)].
        - UInt cs2cycles(Int cs): the minimum number of cycles needed to implement a clifford of state cs
        - void k.clifford(Int csq, UInt q): generates minimal clifford sequence for state csq and qubit q

        Therefore, maintain for each qubit q while scanning:
        - cliffstate[q]:    clifford state of sequence until now per qubit; initially identity
        - cliffcycles[q]:   number of cycles of the sequence until now per qubit; initially 0
        Each time a clifford c is encountered for qubit q, the clifford c is incorporated into cliffstate[q]
        by making the transition: cliffstate[q] = clifftrans[cliffstate[q]][string2cs(c)],
        and updating cliffcycles[q].
        And when finding a gate that ends a sequence of cliffords ('synchronization point'),
        the minimal sequence corresponding to the accumulated sequence is output before the new gate.
        */
        for (auto gp : input_circuit) {
            QL_DOUT("... gate: " << gp->qasm());

<<<<<<< HEAD
            if (
                gp->type() == ql::gate_type_t::__classical_gate__   // classical gates (really being pessimistic here about these)
                || gp->operands.empty()                             // gates without operands which may affect ALL qubits
                ) {
                // sync all qubits: create gate sequences corresponding to what was accumulated in cliffstate, for all qubits
=======
            if (gp->type() == gate_type_t::__classical_gate__ || gp->operands.empty()) {
                // classical gates
                // and quantum gates like wait/display without operands
                // interpret cliffstate and create corresponding gate sequence, for all qubits
>>>>>>> 0a72dcc7
                sync_all(kernel);
                kernel.c.push_back(gp);
            } else if (gp->operands.size() != 1) {                 // gates like CNOT/CZ/TOFFOLI
                // sync particular qubits: create gate sequences corresponding to what was accumulated in cliffstate, for those particular operand qubits
                for (auto q : gp->operands) {
                    sync(kernel, q);
                }
                kernel.c.push_back(gp);
            } else {
                // unary quantum gates like x/y/z/h/xm90/y90/s/wait/meas/prepz
<<<<<<< HEAD
                size_t q = gp->operands[0];
                std::string gname = gp->name;
                int cs = string2cs(gname);
                if (
                    cs == -1                                        // non-clifford unary gates (wait, meas, prepz, ...)
                    || gp->is_conditional()                         // conditional unary (clifford) gates
                    ) {
                    // sync particular single qubit: create gate sequence corresponding to what was accumulated in cliffstate, for this particular operand qubit
                    DOUT("... unary gate not a clifford gate or conditional: " << gp->qasm());
                    sync(kernel, q);
                    kernel.c.push_back(gp);
                } else {
=======
                UInt q = gp->operands[0];
                Str gname = gp->name;
                Int cs = string2cs(gname);
                if (cs != -1) {
>>>>>>> 0a72dcc7
                    // unary quantum clifford gates like x/y/z/h/xm90/y90/s/...
                    // don't emit gate but accumulate gate in cliffstate
                    // also record accumulated cycles to compute savings
                    cliffcycles[q] += (gp->duration + ct - 1) / ct;
                    Int csq = cliffstate[q];
                    QL_DOUT("... from " << cs2string(csq) << " to " << cs2string(clifftrans[csq][cs]));
                    cliffstate[q] = clifftrans[csq][cs];
<<<<<<< HEAD
=======
                } else {
                    // unary quantum non-clifford gates like wait/meas/prepz/...
                    // interpret cliffstate and create corresponding gate sequence, for this operand qubit
                    // before new gate is emitted
                    QL_DOUT("... unary gate not a clifford gate: " << gp->qasm());
                    sync(kernel, q);
                    kernel.c.push_back(gp);
>>>>>>> 0a72dcc7
                }
            }
            QL_DOUT("... gate: " << gp->qasm() << " DONE");
        }
        sync_all(kernel);
	    kernel.cycles_valid = false;

        QL_DOUT("Clifford " << passname << " on kernel " << kernel.name << " saved " << total_saved << " cycles [DONE]");
    }

private:
    UInt nq;
    UInt ct;
    Vec<Int> cliffstate; // current accumulated clifford state per qubit
    Vec<UInt> cliffcycles; // current accumulated clifford cycles per qubit
    UInt total_saved; // total number of cycles saved per kernel

    // create gate sequences for all accumulated cliffords, output them and reset state
    void sync_all(quantum_kernel &k) {
        QL_DOUT("... sync_all");
        for (UInt q = 0; q < nq; q++) {
            sync(k, q);
        }
        QL_DOUT("... sync_all DONE");
    }

    // create gate sequence for accumulated cliffords of qubit q, output it and reset state
    void sync(quantum_kernel &k, UInt q) {
        Int csq = cliffstate[q];
        if (csq != 0) {
            QL_DOUT("... sync q[" << q << "]: generating clifford " << cs2string(csq));
            k.clifford(csq, q);          // generates clifford(csq) in kernel.c
            UInt  acc_cycles = cliffcycles[q];
            UInt  ins_cycles = cs2cycles(csq);
            QL_DOUT("... qubit q[" << q << "]: accumulated: " << acc_cycles << ", inserted: " << ins_cycles);
            if (acc_cycles > ins_cycles) QL_DOUT("... qubit q[" << q << "]: saved " << (acc_cycles - ins_cycles) << " cycles");
            if (acc_cycles < ins_cycles) QL_DOUT("... qubit q[" << q << "]: additional " << (ins_cycles - acc_cycles) << " cycles");
            total_saved += acc_cycles-ins_cycles;
        }
        cliffstate[q] = 0;
        cliffcycles[q] = 0;
    }

    // clifford state transition [from state][accumulating sequence represented as state] => new state
    const Int clifftrans[24][24] = {
        {  0, 1, 2, 3, 4, 5, 6, 7, 8, 9,10,11,12,13,14,15,16,17,18,19,20,21,22,23 },
        {  1, 2, 0,10,11, 9, 4, 5, 3, 7, 8, 6,23,21,22,14,12,13,20,18,19,17,15,16 },
        {  2, 0, 1, 8, 6, 7,11, 9,10, 5, 3, 4,16,17,15,22,23,21,19,20,18,13,14,12 },
        {  3, 4, 5, 0, 1, 2, 9,10,11, 6, 7, 8,15,16,17,12,13,14,21,22,23,18,19,20 },
        {  4, 5, 3, 7, 8, 6, 1, 2, 0,10,11, 9,20,18,19,17,15,16,23,21,22,14,12,13 },
        {  5, 3, 4,11, 9,10, 8, 6, 7, 2, 0, 1,13,14,12,19,20,18,22,23,21,16,17,15 },
        {  6, 7, 8, 9,10,11, 0, 1, 2, 3, 4, 5,18,19,20,21,22,23,12,13,14,15,16,17 },
        {  7, 8, 6, 4, 5, 3,10,11, 9, 1, 2, 0,17,15,16,20,18,19,14,12,13,23,21,22 },
        {  8, 6, 7, 2, 0, 1, 5, 3, 4,11, 9,10,22,23,21,16,17,15,13,14,12,19,20,18 },
        {  9,10,11, 6, 7, 8, 3, 4, 5, 0, 1, 2,21,22,23,18,19,20,15,16,17,12,13,14 },
        { 10,11, 9, 1, 2, 0, 7, 8, 6, 4, 5, 3,14,12,13,23,21,22,17,15,16,20,18,19 },
        { 11, 9,10, 5, 3, 4, 2, 0, 1, 8, 6, 7,19,20,18,13,14,12,16,17,15,22,23,21 },
        { 12,13,14,21,22,23,18,19,20,15,16,17, 0, 1, 2, 9,10,11, 6, 7, 8, 3, 4, 5 },
        { 13,14,12,16,17,15,22,23,21,19,20,18, 5, 3, 4, 2, 0, 1, 8, 6, 7,11, 9,10 },
        { 14,12,13,20,18,19,17,15,16,23,21,22,10,11, 9, 4, 5, 3, 7, 8, 6, 1, 2, 0 },
        { 15,16,17,18,19,20,21,22,23,12,13,14, 3, 4, 5, 6, 7, 8, 9,10,11, 0, 1, 2 },
        { 16,17,15,13,14,12,19,20,18,22,23,21, 2, 0, 1, 5, 3, 4,11, 9,10, 8, 6, 7 },
        { 17,15,16,23,21,22,14,12,13,20,18,19, 7, 8, 6, 1, 2, 0,10,11, 9, 4, 5, 3 },
        { 18,19,20,15,16,17,12,13,14,21,22,23, 6, 7, 8, 3, 4, 5, 0, 1, 2, 9,10,11 },
        { 19,20,18,22,23,21,16,17,15,13,14,12,11, 9,10, 8, 6, 7, 2, 0, 1, 5, 3, 4 },
        { 20,18,19,14,12,13,23,21,22,17,15,16, 4, 5, 3,10,11, 9, 1, 2, 0, 7, 8, 6 },
        { 21,22,23,12,13,14,15,16,17,18,19,20, 9,10,11, 0, 1, 2, 3, 4, 5, 6, 7, 8 },
        { 22,23,21,19,20,18,13,14,12,16,17,15, 8, 6, 7,11, 9,10, 5, 3, 4, 2, 0, 1 },
        { 23,21,22,17,15,16,20,18,19,14,12,13, 1, 2, 0, 7, 8, 6, 4, 5, 3,10,11, 9 }
    };

    // find the clifford state from identity to given clifford gate by name
    static Int string2cs(const Str &gname) {
        if (gname == "identity")         return 0;
        else if (gname == "i")           return 0;
        else if (gname == "pauli_x")     return 3;
        else if (gname == "x")           return 3;
        else if (gname == "rx180")       return 3;
        else if (gname == "pauli_y")     return 6;
        else if (gname == "y")           return 6;
        else if (gname == "ry180")       return 6;
        else if (gname == "pauli_z")     return 9;
        else if (gname == "z")           return 9;
        else if (gname == "hadamard")    return 12;
        else if (gname == "h")           return 12;
        else if (gname == "xm90")        return 13;
        else if (gname == "mrx90")       return 13;
        else if (gname == "s")           return 14;
        else if (gname == "ym90")        return 15;
        else if (gname == "mry90")       return 15;
        else if (gname == "x90")         return 16;
        else if (gname == "rx90")        return 16;
        else if (gname == "y90")         return 21;
        else if (gname == "ry90")        return 21;
        else if (gname == "sdag")        return 23;
        else return -1;
    }

    // find the duration of the gate sequence corresponding to given clifford state
    // should be implemented using configuration file, searching for created gates and retrieving durations
    static UInt cs2cycles(Int cs) {
        switch(cs) {
            case 0 : return 0;
            case 1 : return 2;
            case 2 : return 2;
            case 3 : return 1;
            case 4 : return 2;
            case 5 : return 2;
            case 6 : return 1;
            case 7 : return 2;
            case 8 : return 2;
            case 9 : return 2;
            case 10: return 2;
            case 11: return 2;
            case 12: return 2;
            case 13: return 1;
            case 14: return 3;
            case 15: return 1;
            case 16: return 1;
            case 17: return 3;
            case 18: return 2;
            case 19: return 2;
            case 20: return 3;
            case 21: return 1;
            case 22: return 2;
            case 23: return 3;
            default: return 100;
        }
    }

    // return the gate sequence as string for debug output corresponding to given clifford state
    static Str cs2string(Int cs) {
        switch(cs) {
            case 0 : return("[id;]");
            case 1 : return("[y90; x90;]");
            case 2 : return("[xm90; ym90;]");
            case 3 : return("[x180;]");
            case 4 : return("[ym90; xm90;]");
            case 5 : return("[x90; ym90;]");
            case 6 : return("[y180;]");
            case 7 : return("[ym90; x90;]");
            case 8 : return("[x90; y90;]");
            case 9 : return("[x180; y180;]");
            case 10: return("[y90; xm90;]");
            case 11: return("[xm90; y90;]");
            case 12: return("[y90; x180;]");
            case 13: return("[xm90;]");
            case 14: return("[x90; ym90; xm90;]");
            case 15: return("[ym90;]");
            case 16: return("[x90;]");
            case 17: return("[x90; y90; x90;]");
            case 18: return("[ym90; x180;]");
            case 19: return("[x90; y180;]");
            case 20: return("[x90; ym90; x90;]");
            case 21: return("[y90;]");
            case 22: return("[xm90; y180;]");
            case 23: return("[x90; y90; xm90;]");
            default: return "[invalid clifford sequence]";
        }
    }

};	// class Clifford

/**
 * Clifford sequence optimizer.
 */
void clifford_optimize(
    quantum_program *programp,
    const quantum_platform &platform,
    const Str &passname
) {
    if (options::get(passname) == "no") {
        QL_DOUT("Clifford optimization on program " << programp->name << " at "
                                                    << passname << " not DONE");
        return;
    }
    QL_DOUT("Clifford optimization on program " << programp->name << " at "
                                                << passname << " ...");

    report_statistics(programp, platform, "in", passname, "# ");
    report_qasm(programp, platform, "in", passname);

    Clifford cliff;
    for (auto &kernel : programp->kernels) {
        cliff.clifford_optimize_kernel(kernel, platform, passname);
    }

    report_statistics(programp, platform, "out", passname, "# ");
    report_qasm(programp, platform, "out", passname);
}

}<|MERGE_RESOLUTION|>--- conflicted
+++ resolved
@@ -67,18 +67,11 @@
         for (auto gp : input_circuit) {
             QL_DOUT("... gate: " << gp->qasm());
 
-<<<<<<< HEAD
             if (
                 gp->type() == ql::gate_type_t::__classical_gate__   // classical gates (really being pessimistic here about these)
                 || gp->operands.empty()                             // gates without operands which may affect ALL qubits
-                ) {
+            ) {
                 // sync all qubits: create gate sequences corresponding to what was accumulated in cliffstate, for all qubits
-=======
-            if (gp->type() == gate_type_t::__classical_gate__ || gp->operands.empty()) {
-                // classical gates
-                // and quantum gates like wait/display without operands
-                // interpret cliffstate and create corresponding gate sequence, for all qubits
->>>>>>> 0a72dcc7
                 sync_all(kernel);
                 kernel.c.push_back(gp);
             } else if (gp->operands.size() != 1) {                 // gates like CNOT/CZ/TOFFOLI
@@ -89,25 +82,18 @@
                 kernel.c.push_back(gp);
             } else {
                 // unary quantum gates like x/y/z/h/xm90/y90/s/wait/meas/prepz
-<<<<<<< HEAD
-                size_t q = gp->operands[0];
-                std::string gname = gp->name;
-                int cs = string2cs(gname);
+                UInt q = gp->operands[0];
+                Str gname = gp->name;
+                Int cs = string2cs(gname);
                 if (
                     cs == -1                                        // non-clifford unary gates (wait, meas, prepz, ...)
                     || gp->is_conditional()                         // conditional unary (clifford) gates
-                    ) {
+                ) {
                     // sync particular single qubit: create gate sequence corresponding to what was accumulated in cliffstate, for this particular operand qubit
-                    DOUT("... unary gate not a clifford gate or conditional: " << gp->qasm());
+                    QL_DOUT("... unary gate not a clifford gate or conditional: " << gp->qasm());
                     sync(kernel, q);
                     kernel.c.push_back(gp);
                 } else {
-=======
-                UInt q = gp->operands[0];
-                Str gname = gp->name;
-                Int cs = string2cs(gname);
-                if (cs != -1) {
->>>>>>> 0a72dcc7
                     // unary quantum clifford gates like x/y/z/h/xm90/y90/s/...
                     // don't emit gate but accumulate gate in cliffstate
                     // also record accumulated cycles to compute savings
@@ -115,22 +101,12 @@
                     Int csq = cliffstate[q];
                     QL_DOUT("... from " << cs2string(csq) << " to " << cs2string(clifftrans[csq][cs]));
                     cliffstate[q] = clifftrans[csq][cs];
-<<<<<<< HEAD
-=======
-                } else {
-                    // unary quantum non-clifford gates like wait/meas/prepz/...
-                    // interpret cliffstate and create corresponding gate sequence, for this operand qubit
-                    // before new gate is emitted
-                    QL_DOUT("... unary gate not a clifford gate: " << gp->qasm());
-                    sync(kernel, q);
-                    kernel.c.push_back(gp);
->>>>>>> 0a72dcc7
                 }
             }
             QL_DOUT("... gate: " << gp->qasm() << " DONE");
         }
         sync_all(kernel);
-	    kernel.cycles_valid = false;
+        kernel.cycles_valid = false;
 
         QL_DOUT("Clifford " << passname << " on kernel " << kernel.name << " saved " << total_saved << " cycles [DONE]");
     }
@@ -286,7 +262,7 @@
         }
     }
 
-};	// class Clifford
+}; // class Clifford
 
 /**
  * Clifford sequence optimizer.

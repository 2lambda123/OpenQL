/** \file
 * Quantum program abstraction implementation.
 */

#pragma once

#include "utils/num.h"
#include "utils/str.h"
#include "utils/vec.h"
#include "platform.h"
#include "kernel.h"

namespace ql {

class eqasm_compiler;

/**
 * quantum_program_
 */
class quantum_program {
public:
<<<<<<< HEAD
    bool                        default_config;
    std::string                 config_file_name;
    std::vector<quantum_kernel> kernels;
    std::string           name;
    std::string           unique_name;
    std::vector<float>    sweep_points;
    ql::quantum_platform  platform;
    bool                  platformInitialized;
    size_t                qubit_count;
    size_t                creg_count;
    size_t                breg_count;
    std::string           eqasm_compiler_name;
    bool                  needs_backend_compiler;
    ql::eqasm_compiler    *backend_compiler;

public:
    quantum_program(const std::string &n);
    quantum_program(const std::string &n, const quantum_platform &platf, size_t nqubits, size_t ncregs = 0, size_t nbregs = 0);
=======
    utils::Bool                 default_config;
    utils::Str                  config_file_name;
    utils::Vec<quantum_kernel>  kernels;
    utils::Str                  name;
    utils::Str                  unique_name;
    utils::Vec<utils::Real>     sweep_points;
    quantum_platform            platform;
    utils::Bool                 platformInitialized;
    utils::UInt                 qubit_count;
    utils::UInt                 creg_count;
    utils::Str                  eqasm_compiler_name;
    utils::Bool                 needs_backend_compiler;
    eqasm_compiler              *backend_compiler;

public:
    quantum_program(const utils::Str &n);
    quantum_program(const utils::Str &n, const quantum_platform &platf, utils::UInt nqubits, utils::UInt ncregs = 0);
>>>>>>> 0a72dcc7

    void add(const quantum_kernel &k);
    void add_program(const quantum_program &p);
    void add_if(const quantum_kernel &k, const operation &cond);
    void add_if(const quantum_program &p, const operation &cond);
    void add_if_else(const quantum_kernel &k_if, const quantum_kernel &k_else, const operation &cond);
    void add_if_else(const quantum_program &p_if, const quantum_program &p_else, const operation &cond);
    void add_do_while(const quantum_kernel &k, const operation &cond);
    void add_do_while(const quantum_program &p, const operation &cond);
    void add_for(const quantum_kernel &k, utils::UInt iterations);
    void add_for(const quantum_program &p, utils::UInt iterations);

    void set_config_file(const utils::Str &file_name);
    void set_platform(const quantum_platform &platform);

    void compile();
    void compile_modular();

    void print_interaction_matrix() const;
    void write_interaction_matrix() const;
    void set_sweep_points(const utils::Real *swpts, utils::UInt size);

    utils::Vec<quantum_kernel> &get_kernels();
    const utils::Vec<quantum_kernel> &get_kernels() const;

};

} // namespace ql<|MERGE_RESOLUTION|>--- conflicted
+++ resolved
@@ -19,26 +19,6 @@
  */
 class quantum_program {
 public:
-<<<<<<< HEAD
-    bool                        default_config;
-    std::string                 config_file_name;
-    std::vector<quantum_kernel> kernels;
-    std::string           name;
-    std::string           unique_name;
-    std::vector<float>    sweep_points;
-    ql::quantum_platform  platform;
-    bool                  platformInitialized;
-    size_t                qubit_count;
-    size_t                creg_count;
-    size_t                breg_count;
-    std::string           eqasm_compiler_name;
-    bool                  needs_backend_compiler;
-    ql::eqasm_compiler    *backend_compiler;
-
-public:
-    quantum_program(const std::string &n);
-    quantum_program(const std::string &n, const quantum_platform &platf, size_t nqubits, size_t ncregs = 0, size_t nbregs = 0);
-=======
     utils::Bool                 default_config;
     utils::Str                  config_file_name;
     utils::Vec<quantum_kernel>  kernels;
@@ -49,14 +29,14 @@
     utils::Bool                 platformInitialized;
     utils::UInt                 qubit_count;
     utils::UInt                 creg_count;
+    utils::UInt                 breg_count;
     utils::Str                  eqasm_compiler_name;
     utils::Bool                 needs_backend_compiler;
     eqasm_compiler              *backend_compiler;
 
 public:
     quantum_program(const utils::Str &n);
-    quantum_program(const utils::Str &n, const quantum_platform &platf, utils::UInt nqubits, utils::UInt ncregs = 0);
->>>>>>> 0a72dcc7
+    quantum_program(const utils::Str &n, const quantum_platform &platf, utils::UInt nqubits, utils::UInt ncregs = 0, utils::UInt nbregs = 0);
 
     void add(const quantum_kernel &k);
     void add_program(const quantum_program &p);

--- conflicted
+++ resolved
@@ -465,24 +465,14 @@
     // is available for this:
     // in class Future, kernel.c is copied into the dependence graph or copied to a local circuit; and
     // in Mapper::MapCircuit, a temporary local output circuit is used, which is written to kernel.c only at the very end
-<<<<<<< HEAD
-    bool new_gate(
-        ql::circuit &circ,
-        const std::string &gname,
-        const std::vector<size_t> &qubits,
-        const std::vector<size_t> &cregs = {},
-        size_t duration = 0,
-        double angle = 0.0,
-        const std::vector<size_t> &bregs = {}
-=======
     utils::Bool new_gate(
         circuit &circ,
         const utils::Str &gname,
         const utils::Vec<utils::UInt> &qubits,
         const utils::Vec<utils::UInt> &cregs = {},
         utils::UInt duration = 0,
-        utils::Real angle = 0.0
->>>>>>> 0a72dcc7
+        utils::Real angle = 0.0,
+        const utils::Vec<utils::UInt> &bregs = {}
     ) const;
 
     // return number of swaps added to this past
@@ -733,11 +723,7 @@
     // Set/switch input to the provided circuit
     // nq, nc and nb are parameters because nc/nb may not be provided by platform but by kernel
     // the latter should be updated when mapping multiple kernels
-<<<<<<< HEAD
-    void SetCircuit(ql::quantum_kernel &kernel, Scheduler &sched, size_t nq, size_t nc, size_t nb);
-=======
-    void SetCircuit(quantum_kernel &kernel, Scheduler &sched, utils::UInt nq, utils::UInt nc);
->>>>>>> 0a72dcc7
+    void SetCircuit(quantum_kernel &kernel, Scheduler &sched, utils::UInt nq, utils::UInt nc, utils::UInt nb);
 
     // Get from avlist all gates that are non-quantum into nonqlg
     // Non-quantum gates include: classical, and dummy (SOURCE/SINK)
@@ -833,20 +819,12 @@
     quantum_kernel          *kernelp;       // (copy of) current kernel (class) with free private circuit and methods
                                             // primarily to create gates in Past; Past is part of Mapper and of each Alter
 
-<<<<<<< HEAD
-    size_t          nq;             // number of qubits in the platform, number of real qubits
-    size_t          nc;             // number of cregs in the platform, number of classical registers
-    size_t          nb;             // number of bregs in the platform, number of bit registers
-    size_t          cycle_time;     // length in ns of a single cycle of the platform
-                                    // is divisor of duration in ns to convert it to cycles
-    Grid            grid;           // current grid
-=======
     utils::UInt             nq;             // number of qubits in the platform, number of real qubits
     utils::UInt             nc;             // number of cregs in the platform, number of classical registers
+    utils::UInt             nb;             // number of bregs in the platform, number of bit registers
     utils::UInt             cycle_time;     // length in ns of a single cycle of the platform
                                             // is divisor of duration in ns to convert it to cycles
     Grid                    grid;           // current grid
->>>>>>> 0a72dcc7
 
                                             // Initialized by Mapper.Map
     std::mt19937            gen;            // Standard mersenne_twister_engine, not yet seeded

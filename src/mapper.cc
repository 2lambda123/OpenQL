/** \file
 * OpenQL virtual to real qubit mapping and routing.
 */

#include "mapper.h"

#include "utils/filesystem.h"

#ifdef INITIALPLACE
#include <thread>
#include <mutex>
#include <condition_variable>
#include <lemon/lp.h>
#endif

namespace ql {
namespace mapper {

using namespace utils;

// Grid initializer
// initialize mapper internal grid maps from configuration
// this remains constant over multiple kernels on the same platform
void Grid::Init(const quantum_platform *p) {
    QL_DOUT("Grid::Init");
    platformp = p;
    nq = platformp->qubit_number;
    QL_DOUT("... number of real qbits=" << nq);

    Str formstr;
    if (platformp->topology.count("form") <= 0) {
        formstr = "xy";
    } else {
        formstr = platformp->topology["form"].get<Str>();
    }
    if (formstr == "xy") { form = gf_xy; }
    if (formstr == "irregular") { form = gf_irregular; }

    if (form == gf_irregular) {
        // irregular can do without topology.x_size, topology.y_size, and topology.qubits
        nx = 0;
        ny = 0;
    } else {
        // gf_xy have an x/y space; coordinates are explicitly specified
        nx = platformp->topology["x_size"];
        ny = platformp->topology["y_size"];
    }
    QL_DOUT("... formstr=" << formstr << "; form=" << form << "; nx=" << nx << "; ny=" << ny);

    InitCores();
    InitXY();
    InitNbs();
    SortNbs();
    ComputeDist();
    DPRINTGrid();
}

// core index from qubit index
// when multi-core assumes full and uniform core connectivity
UInt Grid::CoreOf(UInt qi) const {
    if (ncores == 1) return 0;
    QL_ASSERT(conn == gc_full);
    UInt nqpc = nq/ncores;
    return qi/nqpc;
}

// inter-core hop from qs to qt?
Bool Grid::IsInterCoreHop(UInt qs, UInt qt) const {
    return CoreOf(qs) != CoreOf(qt);
}

// distance between two qubits
// formulae for convex (hole free) topologies with underlying grid and with bidirectional edges:
//      gf_cross:   max( abs( x[to_realqi] - x[from_realqi] ), abs( y[to_realqi] - y[from_realqi] ))
//      gf_plus:    abs( x[to_realqi] - x[from_realqi] ) + abs( y[to_realqi] - y[from_realqi] )
// when the neighbor relation is defined (topology.edges in config file), Floyd-Warshall is used, which currently is always
UInt Grid::Distance(UInt from_realqi, UInt to_realqi) const {
    return dist[from_realqi][to_realqi];
}

// coredistance between two qubits
// when multi-core assumes full and uniform core connectivity
UInt Grid::CoreDistance(UInt from_realqi, UInt to_realqi) const {
    if (CoreOf(from_realqi) == CoreOf(to_realqi)) return 0;
    return 1;
}

// minimum number of hops between two qubits is always >= distance(from, to)
// and inside one core (or without multi-core) the minimum number of hops == distance
//
// however, in multi-core with inter-core hops, an inter-core hop cannot execute a 2qgate
// so when the minimum number of hops are all inter-core hops (so distance(from,to) == coredistance(from,to))
// and no 2qgate has been placed yet, then at least one additional inter-core hop is needed for the 2qgate,
// the number of hops required being at least distance+1;
//
// we assume below that a valid path exists with distance+1 hops;
// this fails when not all qubits in a core support connections to all other cores;
// see the check in InitNbs
UInt Grid::MinHops(UInt from_realqi, UInt to_realqi) const {
    UInt d = Distance(from_realqi, to_realqi);
    UInt cd = CoreDistance(from_realqi, to_realqi);
    QL_ASSERT(cd <= d);
    if (cd == d) {
        return d+1;
    } else {
        return d;
    }
}

// return clockwise angle around (cx,cy) of (x,y) wrt vertical y axis with angle 0 at 12:00, 0<=angle<2*pi
Real Grid::Angle(Int cx, Int cy, Int x, Int y) const {
    const Real pi = 4 * std::atan(1);
    Real a = std::atan2((x - cx), (y - cy));
    if (a < 0) a += 2*pi;
    return a;
}

// rotate neighbors list such that largest angle difference between adjacent elements is behind back;
// this is needed when a given subset of variations from a node is wanted (mappathselect==borders);
// and this can only be computed when there is an underlying x/y grid (so not for form==gf_irregular)
void Grid::Normalize(UInt src, neighbors_t &nbl) const {
    if (form != gf_xy) {
        // there are no implicit/explicit x/y coordinates defined per qubit, so no sense of nearness
        Str mappathselectopt = options::get("mappathselect");
        QL_ASSERT(mappathselectopt != "borders");
        return;
    }

    // std::cout << "Normalizing list from src=" << src << ": ";
    // for (auto dn : nbl) { std::cout << dn << " "; } std::cout << std::endl;

    const Real pi = 4 * std::atan(1);
    if (nbl.size() == 1) {
        // DOUT("... size was 1; unchanged");
        return;
    }

    // find maxinx index in neighbor list before which largest angle difference occurs
    Int maxdiff = 0;                            // current maximum angle difference in loop search below
    auto maxinx = nbl.begin(); // before which max diff occurs

    // for all indices in and its next one inx compute angle difference and find largest of these
    for (auto in = nbl.begin(); in != nbl.end(); in++) {
        Real a_in = Angle(x.at(src), y.at(src), x.at(*in), y.at(*in));

        auto inx = std::next(in); if (inx == nbl.end()) inx = nbl.begin();
        Real a_inx = Angle(x.at(src), y.at(src), x.at(*inx), y.at(*inx));

        Int diff = a_inx - a_in; if (diff < 0) diff += 2*pi;
        if (diff > maxdiff) {
            maxdiff = diff;
            maxinx = inx;
        }
    }

    // and now rotate neighbor list so that largest angle difference is behind last one
    neighbors_t newnbl;
    for (auto in = maxinx; in != nbl.end(); in++) {
        newnbl.push_back(*in);
    }
    for (auto in = nbl.begin(); in != maxinx; in++) {
        newnbl.push_back(*in);
    }
    nbl = newnbl;

    // std::cout << "... rotated; result: ";
    // for (auto dn : nbl) { std::cout << dn << " "; } std::cout << std::endl;
}

// Floyd-Warshall dist[i][j] = shortest distances between all nq qubits i and j
void Grid::ComputeDist() {
    // initialize all distances to maximum value, to neighbors to 1, to itself to 0
    dist.resize(nq); for (UInt i=0; i<nq; i++) dist[i].resize(nq, MAX_CYCLE);
    for (UInt i = 0; i < nq; i++) {
        dist[i][i] = 0;
        for (UInt j : nbs.get(i)) {
            dist[i][j] = 1;
        }
    }

    // find shorter distances by gradually including more qubits (k) in path
    for (UInt k = 0; k < nq; k++) {
        for (UInt i = 0; i < nq; i++) {
            for (UInt j = 0; j < nq; j++) {
                if (dist[i][j] > dist[i][k] + dist[k][j]) {
                    dist[i][j] = dist[i][k] + dist[k][j];
                }
            }
        }
    }
#ifdef debug
    for (UInt i = 0; i < nq; i++) {
        for (UInt j = 0; j < nq; j++) {
            if (form == gf_cross) {
                QL_ASSERT (dist[i][j] == (max(abs(x[i] - x[j]),
                                                      abs(y[i] - y[j]))));
            } else if (form == gf_plus) {
                QL_ASSERT (dist[i][j] ==
                              (abs(x[i] - x[j]) + abs(y[i] - y[j])));
            }

        }
    }
#endif
}

void Grid::DPRINTGrid() const {
    if (logger::log_level >= logger::LogLevel::LOG_DEBUG) {
        PrintGrid();
    }
}

void Grid::PrintGrid() const {
    if (form != gf_irregular) {
        for (UInt i = 0; i < nq; i++) {
            std::cout << "qubit[" << i << "]=(" << x.at(i) << "," << y.at(i) << ")";
            std::cout << " has neighbors ";
            for (auto &n : nbs.get(i)) {
                std::cout << "qubit[" << n << "]=(" << x.at(n) << "," << y.at(n) << ") ";
            }
            std::cout << std::endl;
        }
    } else {
        for (UInt i = 0; i < nq; i++) {
            std::cout << "qubit[" << i << "]";
            std::cout << " has neighbors ";
            for (auto &n : nbs.get(i)) {
                std::cout << "qubit[" << n << "] ";
            }
            std::cout << std::endl;
        }
    }
    for (UInt i = 0; i < nq; i++) {
        std::cout << "qubit[" << i << "] distance(" << i << ",j)=";
        for (UInt j = 0; j < nq; j++) {
            std::cout << Distance(i, j) << " ";
        }
        std::cout << std::endl;
    }
    for (UInt i = 0; i < nq; i++) {
        std::cout << "qubit[" << i << "] minhops(" << i << ",j)=";
        for (UInt j = 0; j < nq; j++) {
            std::cout << MinHops(i, j) << " ";
        }
        std::cout << std::endl;
    }
}

// init multi-core attributes
void Grid::InitCores() {
    if (platformp->topology.count("number_of_cores") <= 0) {
        ncores = 1;
        QL_DOUT("Number of cores (topology.number_of_cores) not defined");
    } else {
        ncores = platformp->topology["number_of_cores"];
    }
    QL_DOUT("Numer of cores= " << ncores);
}

// init x, and y maps
void Grid::InitXY() {
    if (form != gf_irregular) {
        if (platformp->topology.count("qubits") == 0) {
            QL_FATAL("Regular configuration doesn't specify qubits and their coordinates");
        } else {
            if (nq != platformp->topology["qubits"].size()) {
                QL_FATAL("Mismatch between platform qubit number and qubit coordinate list");
            }
            for (auto &aqbit : platformp->topology["qubits"]) {
                UInt qi = aqbit["id"];
                Int qx = aqbit["x"];
                Int qy = aqbit["y"];

                // sanity checks
                if (!(0<=qi && qi<nq)) {
                    QL_FATAL(" qbit in platform topology with id=" << qi << " is configured with id that is not in the range 0..nq-1 with nq=" << nq);
                }
                if (x.count(qi) > 0) {
                    QL_FATAL(" qbit in platform topology with id=" << qi << ": duplicate definition of x coordinate");
                }
                if (y.count(qi) > 0) {
                    QL_FATAL(" qbit in platform topology with id=" << qi << ": duplicate definition of y coordinate");
                }
                if (!(0<=qx && qx<nx)) {
                    QL_FATAL(" qbit in platform topology with id=" << qi << " is configured with x that is not in the range 0..x_size-1 with x_size=" << nx);
                }
                if (!(0<=qy && qy<ny)) {
                    QL_FATAL(" qbit in platform topology with id=" << qi << " is configured with y that is not in the range 0..y_size-1 with y_size=" << ny);
                }

                x.set(qi) = qx;
                y.set(qi) = qy;
            }
        }
    }
}

// init nbs map
void Grid::InitNbs() {
    if (platformp->topology.count("connectivity") <= 0) {
        QL_DOUT("Configuration doesn't specify topology.connectivity: assuming connectivity is specified by edges section");
        conn = gc_specified;
    } else {
        Str connstr;
        connstr = platformp->topology["connectivity"].get<Str>();
        if (connstr == "specified") {
            conn = gc_specified;
        } else if (connstr == "full") {
            conn = gc_full;
        } else {
            QL_FATAL("connectivity " << connstr << " not supported");
        }
        QL_DOUT("topology.connectivity=" << connstr );
    }
    if (conn == gc_specified) {
        if (platformp->topology.count("edges") == 0) {
            QL_FATAL(" There aren't edges configured in the platform's topology");
        }
        for (auto &anedge : platformp->topology["edges"]) {
            QL_DOUT("connectivity is specified by edges section, reading ...");
            UInt qs = anedge["src"];
            UInt qd = anedge["dst"];

            // sanity checks
            if (!(0<=qs && qs<nq)) {
                QL_FATAL(" edge in platform topology has src=" << qs << " that is not in the range 0..nq-1 with nq=" << nq);
            }
            if (!(0<=qd && qd<nq)) {
                QL_FATAL(" edge in platform topology has dst=" << qd << " that is not in the range 0..nq-1 with nq=" << nq);
            }
            for (auto &n : nbs.get(qs)) {
                if (n == qd) {
                    QL_FATAL(" redefinition of edge with src=" << qs << " and dst=" << qd);
                }
            }

            nbs.set(qs).push_back(qd);
            QL_DOUT("connectivity has been stored in nbs map");
        }
    }
    if (conn == gc_full) {
        QL_DOUT("connectivity is full");
        for (UInt qs = 0; qs < nq; qs++) {
            for (UInt qd = 0; qd < nq; qd++) {
                if (qs != qd) {
                    QL_DOUT("connecting qubit[" << qs << "] to qubit[" << qd << "]");
                    nbs.set(qs).push_back(qd);
                }
            }
        }
    }
}

void Grid::SortNbs() {
    if (form != gf_irregular) {
        // sort neighbor list by angles
        for (UInt qi = 0; qi < nq; qi++) {
            // sort nbs[qi] to have increasing clockwise angles around qi, starting with angle 0 at 12:00
            auto nbsq = nbs.find(qi);
            if (nbsq != nbs.end()) {
                nbsq->second.sort(
                    [this, qi](const UInt &i, const UInt &j) {
                        return Angle(x.at(qi), y.at(qi), x.at(i), y.at(i)) <
                               Angle(x.at(qi), y.at(qi), x.at(j), y.at(j));
                    }
                );
            }
        }
    }
}

// map real qubit to the virtual qubit index that is mapped to it (i.e. backward map);
// when none, return UNDEFINED_QUBIT;
// a second vector next to v2rMap (i.e. an r2vMap) would speed this up;
UInt Virt2Real::GetVirt(UInt r) const {
    QL_ASSERT(r != UNDEFINED_QUBIT);
    for (UInt v = 0; v < nq; v++) {
        if (v2rMap[v] == r) {
            return v;
        }
    }
    return UNDEFINED_QUBIT;
}

realstate_t Virt2Real::GetRs(UInt q) const {
    return rs[q];
}

void Virt2Real::SetRs(UInt q, realstate_t rsvalue) {
    rs[q] = rsvalue;
}

// expand to desired size
//
// mapping starts off undefined for all virtual qubits
// (unless option mapinitone2one is set, then virtual qubit i maps to real qubit i for all qubits)
//
// real qubits are assumed to have a garbage state
// (unless option mapassumezeroinitstate was set,
//  then all real qubits are assumed to have a state suitable for replacing swap by move)
//
// the rs initializations are done only once, for a whole program
void Virt2Real::Init(UInt n) {
    auto mapinitone2oneopt = options::get("mapinitone2one");
    auto mapassumezeroinitstateopt = options::get("mapassumezeroinitstate");

    QL_DOUT("Virt2Real::Init: mapinitone2oneopt=" << mapinitone2oneopt);
    QL_DOUT("Virt2Real::Init: mapassumezeroinitstateopt=" << mapassumezeroinitstateopt);

    nq = n;
    if (mapinitone2oneopt == "yes") {
        QL_DOUT("Virt2Real::Init(n=" << nq << "), initializing 1-1 mapping");
    } else {
        QL_DOUT("Virt2Real::Init(n=" << nq << "), initializing on demand mapping");
    }
    if (mapassumezeroinitstateopt == "yes") {
        QL_DOUT("Virt2Real::Init(n=" << nq << "), assume all qubits in initialized state");
    } else {
        QL_DOUT("Virt2Real::Init(n=" << nq << "), assume all qubits in garbage state");
    }
    v2rMap.resize(nq);
    rs.resize(nq);
    for (UInt i = 0; i < nq; i++) {
        if (mapinitone2oneopt == "yes") {
            v2rMap[i] = i;
        } else {
            v2rMap[i] = UNDEFINED_QUBIT;
        }
        if (mapassumezeroinitstateopt == "yes") {
            rs[i] = rs_wasinited;
        } else {
            rs[i] = rs_nostate;
        }
    }
}

// map virtual qubit index to real qubit index
UInt &Virt2Real::operator[](UInt v) {
    QL_ASSERT(v < nq);   // implies v != UNDEFINED_QUBIT
    return v2rMap[v];
}

const UInt &Virt2Real::operator[](UInt v) const {
    QL_ASSERT(v < nq);   // implies v != UNDEFINED_QUBIT
    return v2rMap[v];
}

// allocate a new real qubit for an unmapped virtual qubit v (i.e. v2rMap[v] == UNDEFINED_QUBIT);
// note that this may consult the grid or future gates to find a best real
// and thus should not be in Virt2Real but higher up
UInt Virt2Real::AllocQubit(UInt v) {
    // check all real indices for being in v2rMap
    // first one that isn't, is free and is returned
    for (UInt r = 0; r < nq; r++) {
        UInt vt;
        for (vt = 0; vt < nq; vt++) {
            if (v2rMap[vt] == r) {
                break;
            }
        }
        if (vt >= nq) {
            // real qubit r was not found in v2rMap
            // use it to map v
            v2rMap[v] = r;
            QL_ASSERT(rs[r] == rs_wasinited || rs[r] == rs_nostate);
            QL_DOUT("AllocQubit(v=" << v << ") in r=" << r);
            return r;
        }
    }
    QL_ASSERT(0);    // number of virt qubits <= number of real qubits
    return UNDEFINED_QUBIT;
}

// r0 and r1 are real qubit indices;
// by execution of a swap(r0,r1), their states are exchanged at runtime;
// so when v0 was in r0 and v1 was in r1, then v0 is now in r1 and v1 is in r0;
// update v2r accordingly
void Virt2Real::Swap(UInt r0, UInt r1) {
    QL_ASSERT(r0 != r1);
    UInt v0 = GetVirt(r0);
    UInt v1 = GetVirt(r1);
    // DOUT("... swap between ("<< v0<<"<->"<<r0<<","<<v1<<"<->"<<r1<<") and ("<<v0<<"<->"<<r1<<","<<v1<<"<->"<<r0<<" )");
    // DPRINT("... before swap");
    QL_ASSERT(v0 != v1);         // also holds when vi == UNDEFINED_QUBIT

    if (v0 == UNDEFINED_QUBIT) {
        QL_ASSERT(rs[r0] != rs_hasstate);
    } else {
        QL_ASSERT(v0 < nq);
        v2rMap[v0] = r1;
    }

    if (v1 == UNDEFINED_QUBIT) {
        QL_ASSERT(rs[r1] != rs_hasstate);
    } else {
        QL_ASSERT(v1 < nq);
        v2rMap[v1] = r0;
    }

    realstate_t ts = rs[r0];
    rs[r0] = rs[r1];
    rs[r1] = ts;
    // DPRINT("... after swap");
}

void Virt2Real::DPRINTReal(UInt r) const {
    if (logger::log_level >= logger::LogLevel::LOG_DEBUG) {
        PrintReal(r);
    }
}

void Virt2Real::PrintReal(UInt r) const {
    std::cout << " (r" << r;
    switch (rs[r]) {
        case rs_nostate:
            std::cout << ":no";
            break;
        case rs_wasinited:
            std::cout << ":in";
            break;
        case rs_hasstate:
            std::cout << ":st";
            break;
        default:
        QL_ASSERT(0);
    }
    UInt v = GetVirt(r);
    if (v == UNDEFINED_QUBIT) {
        std::cout << "<-UN)";
    } else {
        std::cout << "<-v" << v << ")";
    }
}

void Virt2Real::PrintVirt(UInt v) const {
    std::cout << " (v" << v;
    UInt r = v2rMap[v];
    if (r == UNDEFINED_QUBIT) {
        std::cout << "->UN)";
    } else {
        std::cout << "->r" << r;
        switch (rs[r]) {
            case rs_nostate:
                std::cout << ":no)";
                break;
            case rs_wasinited:
                std::cout << ":in)";
                break;
            case rs_hasstate:
                std::cout << ":st)";
                break;
            default:
            QL_ASSERT(0);
        }
    }
}

void Virt2Real::DPRINTReal(const Str &s, UInt r0, UInt r1) const {
    if (logger::log_level >= logger::LogLevel::LOG_DEBUG) {
        PrintReal(s, r0, r1);
    }
}

void Virt2Real::PrintReal(const Str &s, UInt r0, UInt r1) const {
    // DOUT("v2r.PrintReal ...");
    std::cout << s << ":";
//  std::cout << "... real2Virt(r<-v) " << s << ":";

    PrintReal(r0);
    PrintReal(r1);
    std::cout << std::endl;
}

void Virt2Real::DPRINT(const Str &s) const {
    if (logger::log_level >= logger::LogLevel::LOG_DEBUG) {
        Print(s);
    }
}

void Virt2Real::Print(const Str &s) const {
    // DOUT("v2r.Print ...");
    std::cout << s << ":";
//  std::cout << "... virt2Real(r<-v) " << s << ":";
    for (UInt v = 0; v < nq; v++) {
        PrintVirt(v);
    }
    std::cout << std::endl;

    std::cout << "... real2virt(r->v) " << s << ":";
    for (UInt r = 0; r < nq; r++) {
        PrintReal(r);
    }
    std::cout << std::endl;
}

void Virt2Real::Export(Vec<UInt> &kv2rMap) const {
    kv2rMap = v2rMap;
}

void Virt2Real::Export(Vec<Int> &krs) const {
    krs.resize(rs.size());
    for (UInt i = 0; i < rs.size(); i++) {
        krs[i] = (Int)rs[i];
    }
}

// access free cycle value of qubit q[i] or breg b[i-nq]
UInt &FreeCycle::operator[](UInt i) {
    return fcv[i];
}

const UInt &FreeCycle::operator[](UInt i) const {
    return fcv[i];
}

// explicit FreeCycle constructor
// needed for virgin construction
// default constructor was deleted because it cannot construct resource_manager_t without parameters
FreeCycle::FreeCycle() {
    QL_DOUT("Constructing FreeCycle");
}

void FreeCycle::Init(const quantum_platform *p, const UInt breg_count) {
    QL_DOUT("FreeCycle::Init()");
    arch::resource_manager_t lrm(*p, forward_scheduling);   // allocated here and copied below to rm because of platform parameter
    QL_DOUT("... created FreeCycle Init local resource_manager");
    platformp = p;
    nq = platformp->qubit_number;
    nb = breg_count;
    ct = platformp->cycle_time;
    QL_DOUT("... FreeCycle: nq=" << nq << ", nb=" << nb << ", ct=" << ct << "), initializing to all 0 cycles");
    fcv.clear();
    fcv.resize(nq+nb, 1);   // this 1 implies that cycle of first gate will be 1 and not 0; OpenQL convention!?!?
    QL_DOUT("... about to copy FreeCycle Init local resource_manager to FreeCycle member rm");
    rm = lrm;
    QL_DOUT("... done copy FreeCycle Init local resource_manager to FreeCycle member rm");
}

// depth of the FreeCycle map
// equals the max of all entries minus the min of all entries
// not used yet; would be used to compute the max size of a top window on the past
UInt FreeCycle::Depth() const {
    return Max() - Min();
}

// min of the FreeCycle map equals the min of all entries;
UInt FreeCycle::Min() const {
    UInt  minFreeCycle = MAX_CYCLE;
    for (const auto &v : fcv) {
        if (v < minFreeCycle) {
            minFreeCycle = v;
        }
    }
    return minFreeCycle;
}

// max of the FreeCycle map equals the max of all entries;
UInt FreeCycle::Max() const {
    UInt maxFreeCycle = 0;
    for (const auto &v : fcv) {
        if (maxFreeCycle < v) {
            maxFreeCycle = v;
        }
    }
    return maxFreeCycle;
}

void FreeCycle::DPRINT(const Str &s) const {
    if (logger::log_level >= logger::LogLevel::LOG_DEBUG) {
        Print(s);
    }
}

void FreeCycle::Print(const Str &s) const {
    UInt  minFreeCycle = Min();
    UInt  maxFreeCycle = Max();
    std::cout << "... FreeCycle" << s << ":";
    for (UInt i = 0; i < nq; i++) {
        UInt v = fcv[i];
        std::cout << " [" << i << "]=";
        if (v == minFreeCycle) {
            std::cout << "_";
        }
        if (v == maxFreeCycle) {
            std::cout << "^";
        }
        std::cout << v;
    }
    std::cout << std::endl;
    // rm.Print("... in FreeCycle: ");
}

// return whether gate with first operand qubit r0 can be scheduled earlier than with operand qubit r1
Bool FreeCycle::IsFirstOperandEarlier(UInt r0, UInt r1) const {
    QL_DOUT("... fcv[" << r0 << "]=" << fcv[r0] << " fcv[" << r1 << "]=" << fcv[r1] << " IsFirstOperandEarlier=" << (fcv[r0] < fcv[r1]));
    return fcv[r0] < fcv[r1];
}

// will a swap(fr0,fr1) start earlier than a swap(sr0,sr1)?
// is really a short-cut ignoring config file and perhaps several other details
Bool FreeCycle::IsFirstSwapEarliest(UInt fr0, UInt fr1, UInt sr0, UInt sr1) const {
    Str mapreverseswapopt = options::get("mapreverseswap");
    if (mapreverseswapopt == "yes") {
        if (fcv[fr0] < fcv[fr1]) {
            UInt  tmp = fr1; fr1 = fr0; fr0 = tmp;
        }
        if (fcv[sr0] < fcv[sr1]) {
            UInt  tmp = sr1; sr1 = sr0; sr0 = tmp;
        }
    }
    UInt startCycleFirstSwap = max(fcv[fr0]-1, fcv[fr1]);
    UInt startCycleSecondSwap = max(fcv[sr0]-1, fcv[sr1]);

    QL_DOUT("... fcv[" << fr0 << "]=" << fcv[fr0] << " fcv[" << fr1 << "]=" << fcv[fr1] << " start=" << startCycleFirstSwap << " fcv[" << sr0 << "]=" << fcv[sr0] << " fcv[" << sr1 << "]=" << fcv[sr1] << " start=" << startCycleSecondSwap << " IsFirstSwapEarliest=" << (startCycleFirstSwap < startCycleSecondSwap));
    return startCycleFirstSwap < startCycleSecondSwap;
}

// when we would schedule gate g, what would be its start cycle? return it
// gate operands are real qubit indices, measure assigned bregs or conditional bregs
// is purely functional, doesn't affect state
UInt FreeCycle::StartCycleNoRc(gate *g) const {
    UInt startCycle = 1;
    for (auto qreg : g->operands) {
        startCycle = max(startCycle, fcv[qreg]);
    }
    for (auto breg : g->breg_operands) {
        startCycle = max(startCycle, fcv[nq+breg]);
    }
    if (g->is_conditional()) {
        for (auto breg : g->cond_operands) {
            startCycle = max(startCycle, fcv[nq+breg]);
        }
    }
    QL_ASSERT (startCycle < MAX_CYCLE);

    return startCycle;
}

// when we would schedule gate g, what would be its start cycle? return it
// gate operands are real qubit indices, measure assigned bregs or conditional bregs
// is purely functional, doesn't affect state
UInt FreeCycle::StartCycle(gate *g) {
    UInt startCycle = StartCycleNoRc(g);

    auto mapopt = options::get("mapper");
    if (mapopt == "baserc" || mapopt == "minextendrc") {
        UInt baseStartCycle = startCycle;

        while (startCycle < MAX_CYCLE) {
            // DOUT("Startcycle for " << g->qasm() << ": available? at startCycle=" << startCycle);
            if (rm.available(startCycle, g, *platformp)) {
                // DOUT(" ... [" << startCycle << "] resources available for " << g->qasm());
                break;
            } else {
                // DOUT(" ... [" << startCycle << "] Busy resource for " << g->qasm());
                startCycle++;
            }
        }
        if (baseStartCycle != startCycle) {
            // DOUT(" ... from [" << baseStartCycle << "] to [" << startCycle-1 << "] busy resource(s) for " << g->qasm());
        }
    }
    QL_ASSERT (startCycle < MAX_CYCLE);

    return startCycle;
}

// schedule gate g in the FreeCycle map
// gate operands are real qubit indices, measure assigned bregs or conditional bregs
// the FreeCycle map is updated, not the resource map for operands updated by the gate
// this is done, because AddNoRc is used to represent just gate dependences, avoiding a build of a dep graph
void FreeCycle::AddNoRc(gate *g, UInt startCycle) {
    UInt duration = (g->duration+ct-1)/ct;   // rounded-up unsigned integer division
    UInt freeCycle = startCycle + duration;
    for (auto qreg : g->operands) {
        fcv[qreg] = freeCycle;
    }
    for (auto breg : g->breg_operands) {
        fcv[nq+breg] = freeCycle;
    }
}

// schedule gate g in the FreeCycle and resource maps
// gate operands are real qubit indices, measure assigned bregs or conditional bregs
// both the FreeCycle map and the resource map are updated
// startcycle must be the result of an earlier StartCycle call (with rc!)
void FreeCycle::Add(gate *g, UInt startCycle) {
    AddNoRc(g, startCycle);

    auto mapopt = options::get("mapper");
    if (mapopt == "baserc" || mapopt == "minextendrc") {
        rm.reserve(startCycle, g, *platformp);
    }
}

// explicit Past constructor
// needed for virgin construction
Past::Past() {
    QL_DOUT("Constructing Past");
}

// past initializer
void Past::Init(const quantum_platform *p, quantum_kernel *k, Grid *g) {
    QL_DOUT("Past::Init");
    platformp = p;
    kernelp = k;
    gridp = g;

    nq = platformp->qubit_number;
    nb = kernelp->breg_count;
    ct = platformp->cycle_time;

    QL_ASSERT(kernelp->c.empty());   // kernelp->c will be used by new_gate to return newly created gates into
    v2r.Init(nq);               // v2r initializtion until v2r is imported from context
    fc.Init(platformp, nb);     // fc starts off with all qubits free, is updated after schedule of each gate
    waitinglg.clear();          // no gates pending to be scheduled in; Add of gate to past entered here
    lg.clear();                 // no gates scheduled yet in this past; after schedule of gate, it gets here
    outlg.clear();              // no gates output yet by flushing from or bypassing this past
    nswapsadded = 0;            // no swaps or moves added yet to this past; AddSwap adds one here
    nmovesadded = 0;            // no moves added yet to this past; AddSwap may add one here
    cycle.clear();              // no gates have cycles assigned in this past; scheduling gate updates this
}

// import Past's v2r from v2r_value
void Past::ImportV2r(const Virt2Real &v2r_value) {
    v2r = v2r_value;
}

// export Past's v2r into v2r_destination
void Past::ExportV2r(Virt2Real &v2r_destination) const {
    v2r_destination = v2r;
}

void Past::DFcPrint() const {
    if (logger::log_level >= logger::LogLevel::LOG_DEBUG) {
        fc.Print("");
    }
}

void Past::FcPrint() const{
    fc.Print("");
}

void Past::Print(const Str &s) const {
    std::cout << "... Past " << s << ":";
    v2r.Print("");
    fc.Print("");
    // DOUT("... list of gates in past");
    for (auto &gp : lg) {
        QL_DOUT("[" << cycle.at(gp) << "] " << gp->qasm());
    }
}

// all gates in past.waitinglg are scheduled here into past.lg
// note that these gates all are mapped and so have real operand qubit indices
// the FreeCycle map reflects for each qubit the first free cycle
// all new gates, now in waitinglist, get such a cycle assigned below, increased gradually, until definitive
void Past::Schedule() {
    // the copy includes the resource manager.
    // DOUT("Schedule ...");

    while (!waitinglg.empty()) {
        UInt      startCycle = MAX_CYCLE;
        gate_p      gp = nullptr;

        // find the gate with the minimum startCycle
        //
        // IMPORTANT: this assumes that the waitinglg gates list is in topological order,
        // which is ok because the pair of swap lists use distict qubits and
        // the gates of each are added to the back of the list in the order of execution.
        // Using tryfc.Add, the tryfc (try FreeCycle map) reflects the earliest startCycle per qubit,
        // and so dependences are respected, so we can find the gate that can start first ...
        // Note that tryfc includes the free cycle vector AND the resource map,
        // so using tryfc.StartCycle/tryfc.Add we get a realistic ASAP rc schedule.
        // We use a copy of fc and not fc itself, since the latter reflects the really scheduled gates
        // and that shouldn't be changed.
        //
        // This search is really a hack to avoid
        // the construction of a dependence graph and a set of schedulable gates
        FreeCycle   tryfc = fc;
        for (auto &trygp : waitinglg) {
            UInt tryStartCycle = tryfc.StartCycle(trygp);
            tryfc.Add(trygp, tryStartCycle);

            if (tryStartCycle < startCycle) {
                startCycle = tryStartCycle;
                gp = trygp;
            }
        }

        // add this gate to the maps, scheduling the gate (doing the cycle assignment)
        // DOUT("... add " << gp->qasm() << " startcycle=" << startCycle << " cycles=" << ((gp->duration+ct-1)/ct) );
        fc.Add(gp, startCycle);
        cycle.set(gp) = startCycle; // cycle[gp] is private to this past but gp->cycle is private to gp
        gp->cycle = startCycle; // so gp->cycle gets assigned for each alter' Past and finally definitively for mainPast
        // DOUT("... set " << gp->qasm() << " at cycle " << startCycle);

        // insert gate gp in lg, the list of gates, in cycle[gp] order, and inside this order, as late as possible
        //
        // reverse iterate because the insertion is near the end of the list
        // insert so that cycle values are in order afterwards and the new one is nearest to the end
        auto rigp = lg.rbegin();
        Bool inserted = false;
        for (; rigp != lg.rend(); rigp++) {
            if (cycle.at(*rigp) <= startCycle) {
                // rigp.base() because insert doesn't work with reverse iteration
                // rigp.base points after the element that rigp is pointing at
                // which is lucky because insert only inserts before the given element
                // the end effect is inserting after rigp
                lg.insert(rigp.base(), gp);
                inserted = true;
                break;
            }
        }
        // when list was empty or no element was found, just put it in front
        if (!inserted) {
            lg.push_front(gp);
        }

        // having added it to the main list, remove it from the waiting list
        waitinglg.remove(gp);
    }

    // DPRINT("Schedule:");
}

// compute costs in cycle extension of optionally scheduling initcirc before the inevitable circ
Int Past::InsertionCost(const circuit &initcirc, const circuit &circ) const {
    // first fake-schedule initcirc followed by circ in a private freecyclemap
    UInt initmax;
    FreeCycle   tryfcinit = fc;
    for (auto &trygp : initcirc) {
        UInt tryStartCycle = tryfcinit.StartCycleNoRc(trygp);
        tryfcinit.AddNoRc(trygp, tryStartCycle);
    }
    for (auto &trygp : circ) {
        UInt tryStartCycle = tryfcinit.StartCycleNoRc(trygp);
        tryfcinit.AddNoRc(trygp, tryStartCycle);
    }
    initmax = tryfcinit.Max(); // this reflects the depth afterwards

    // then fake-schedule circ alone in a private freecyclemap
    UInt max;
    FreeCycle tryfc = fc;
    for (auto &trygp : circ) {
        UInt tryStartCycle = tryfc.StartCycleNoRc(trygp);
        tryfc.AddNoRc(trygp, tryStartCycle);
    }
    max = tryfc.Max();         // this reflects the depth afterwards

    QL_DOUT("... scheduling init+circ => depth " << initmax << ", scheduling circ => depth " << max << ", init insertion cost " << (initmax - max));
    QL_ASSERT(initmax >= max);
    // scheduling initcirc would be for free when initmax == max, so the cost is (initmax - max)
    return (initmax - max);
}

// add the mapped gate to the current past
// means adding it to the current past's waiting list, waiting for it to be scheduled later
void Past::Add(gate_p gp) {
    waitinglg.push_back(gp);
}

// create a new gate with given name and qubits
// return whether this was successful
// return the created gate(s) in circ (which is supposed to be empty on entry)
//
// since kernel.h only provides a gate interface as method of class quantum_kernel, that adds the gate to kernel.c,
// and we want the gate (or its decomposed sequence) here to be added to circ,
// the kludge is implemented to make sure that kernel.c (the current kernel's mapper input/output circuit)
// is available for this:
// in class Future, kernel.c is copied into the dependence graph or copied to a local circuit; and
// in Mapper::MapCircuit, a temporary local output circuit is used, which is written to kernel.c only at the very end
Bool Past::new_gate(
    circuit &circ,
    const Str &gname,
    const Vec<UInt> &qubits,
    const Vec<UInt> &cregs,
    UInt duration,
    Real angle,
<<<<<<< HEAD
    const Vec<UInt> &bregs
=======
    const Vec<UInt> &bregs,
    cond_type_t gcond,
    const Vec<UInt> &gcondregs
>>>>>>> 8dbf631b
) const {
    Bool added;
    QL_ASSERT(circ.empty());
    QL_ASSERT(kernelp->c.empty());
<<<<<<< HEAD
    added = kernelp->gate_nonfatal(gname, qubits, cregs, duration, angle, bregs);   // creates gates in kernelp->c
=======
    // create gate(s) in kernelp->c
    added = kernelp->gate_nonfatal(gname, qubits, cregs, duration, angle, bregs, gcond, gcondregs);
>>>>>>> 8dbf631b
    circ = kernelp->c;
    kernelp->c.clear();
    for (auto gp : circ) {
        QL_DOUT("new_gate added: " << gp->qasm());
    }
    return added;
}

// return number of swaps added to this past
UInt Past::NumberOfSwapsAdded() const {
    return nswapsadded;
}

// return number of moves added to this past
UInt Past::NumberOfMovesAdded() const {
    return nmovesadded;
}

void Past::new_gate_exception(const Str &s) {
    QL_FATAL("gate is not supported by the target platform: '" << s << "'");
}

// will a swap(fr0,fr1) start earlier than a swap(sr0,sr1)?
// is really a short-cut ignoring config file and perhaps several other details
Bool Past::IsFirstSwapEarliest(UInt fr0, UInt fr1, UInt sr0, UInt sr1) const {
    return fc.IsFirstSwapEarliest(fr0, fr1, sr0, sr1);
}

// generate a move into circ with parameters r0 and r1 (which GenMove may reverse)
// whether this was successfully done can be seen from whether circ was extended
// please note that the reversal of operands may have been done also when GenMove was not successful
void Past::GenMove(circuit &circ, UInt &r0, UInt &r1) {
    if (v2r.GetRs(r0) != rs_hasstate) {
        QL_ASSERT(v2r.GetRs(r0) == rs_nostate || v2r.GetRs(r0) == rs_wasinited);
        // interchange r0 and r1, so that r1 (right-hand operand of move) will be the state-less one
        UInt  tmp = r1; r1 = r0; r0 = tmp;
        // DOUT("... reversed operands for move to become move(q" << r0 << ",q" << r1 << ") ...");
    }
    QL_ASSERT(v2r.GetRs(r0) == rs_hasstate);    // and r0 will be the one with state
    QL_ASSERT(v2r.GetRs(r1) != rs_hasstate);    // and r1 will be the one without state (rs_nostate || rs_wasinited)

    // first (optimistically) create the move circuit and add it to circ
    Bool created;
    auto mapperopt = options::get("mapper");
    if (gridp->IsInterCoreHop(r0, r1)) {
        if (mapperopt == "maxfidelity") {
            created = new_gate(circ, "tmove_prim", {r0,r1});    // gates implementing tmove returned in circ
        } else {
            created = new_gate(circ, "tmove_real", {r0,r1});    // gates implementing tmove returned in circ
        }
        if (!created) {
            created = new_gate(circ, "tmove", {r0,r1});
            if (!created) {
                new_gate_exception("tmove or tmove_real");
            }
        }
    } else {
        if (mapperopt == "maxfidelity") {
            created = new_gate(circ, "move_prim", {r0,r1});    // gates implementing move returned in circ
        } else {
            created = new_gate(circ, "move_real", {r0,r1});    // gates implementing move returned in circ
        }
        if (!created) {
            created = new_gate(circ, "move", {r0,r1});
            if (!created) {
                new_gate_exception("move or move_real");
            }
        }
    }

    if (v2r.GetRs(r1) == rs_nostate) {
        // r1 is not in inited state, generate in initcirc the circuit to do so
        // DOUT("... initializing non-inited " << r1 << " to |0> (inited) state preferably using move_init ...");
        circuit initcirc;

        created = new_gate(initcirc, "move_init", {r1});
        if (!created) {
            created = new_gate(initcirc, "prepz", {r1});
            // if (created)
            // {
            //     created = new_gate(initcirc, "h", {r1});
            //     if (!created) new_gate_exception("h");
            // }
            if (!created) {
                new_gate_exception("move_init or prepz");
            }
        }

        // when difference in extending circuit after scheduling initcirc+circ or just circ
        // is less equal than threshold cycles (0 would mean scheduling initcirc was for free),
        // commit to it, otherwise abort
        Int threshold;
        Str mapusemovesopt = options::get("mapusemoves");
        if (mapusemovesopt == "yes") {
            threshold = 0;
        } else {
            threshold = atoi(mapusemovesopt.c_str());
        }
        if (InsertionCost(initcirc, circ) <= threshold) {
            // so we go for it!
            // circ contains move; it must get the initcirc before it ...
            // do this by appending circ's gates to initcirc, and then swapping circ and initcirc content
            QL_DOUT("... initialization is for free, do it ...");
            for (auto &gp : circ) {
                initcirc.push_back(gp);
            }
            circ.swap(initcirc);
            v2r.SetRs(r1, rs_wasinited);
        } else {
            // undo damage done, will not do move but swap, i.e. nothing created thisfar
            QL_DOUT("... initialization extends circuit, don't do it ...");
            circ.clear();       // circ being cleared also indicates creation wasn't successful
        }
        // initcirc getting out-of-scope here so gets destroyed
    }
}

// generate a single swap/move with real operands and add it to the current past's waiting list;
// note that the swap/move may be implemented by a series of gates (circuit circ below),
// and that a swap/move essentially is a commutative operation, interchanging the states of the two qubits;
//
// a move is implemented by 2 CNOTs, while a swap by 3 CNOTs, provided the target qubit is in |0> (inited) state;
// so, when one of the operands is the current location of an unused virtual qubit,
// use a move with that location as 2nd operand,
// after first having initialized the target qubit in |0> (inited) state when that has not been done already;
// but this initialization must not extend the depth so can only be done when cycles for it are for free
void Past::AddSwap(UInt r0, UInt r1) {
    Bool created = false;

    QL_DOUT("... extending with swap(q" << r0 << ",q" << r1 << ") ...");
    v2r.DPRINTReal("... adding swap/move", r0, r1);

    QL_ASSERT(v2r.GetRs(r0) == rs_wasinited || v2r.GetRs(r0) == rs_nostate || v2r.GetRs(r0) == rs_hasstate);
    QL_ASSERT(v2r.GetRs(r1) == rs_wasinited || v2r.GetRs(r1) == rs_nostate || v2r.GetRs(r1) == rs_hasstate);

    if (v2r.GetRs(r0) != rs_hasstate && v2r.GetRs(r1) != rs_hasstate) {
        QL_DOUT("... no state in both operand of intended swap/move; don't add swap/move gates");
        v2r.Swap(r0,r1);
        return;
    }

    circuit circ;   // current kernel copy, clear circuit
    Str mapusemovesopt = options::get("mapusemoves");
    if (mapusemovesopt != "no" && (v2r.GetRs(r0) != rs_hasstate || v2r.GetRs(r1) != rs_hasstate)) {
        GenMove(circ, r0, r1);
        created = circ.size()!=0;
        if (created) {
            // generated move
            // move is in circ, optionally with initialization in front of it
            // also rs of its 2nd operand is 'rs_wasinited'
            // note that after swap/move, r0 will be in this state then
            nmovesadded++;                       // for reporting at the end
            QL_DOUT("... move(q" << r0 << ",q" << r1 << ") ...");
        } else {
            QL_DOUT("... move(q" << r0 << ",q" << r1 << ") cancelled, go for swap");
        }
    }
    if (!created) {
        // no move generated so do swap
        Str mapreverseswapopt = options::get("mapreverseswap");
        if (mapreverseswapopt == "yes") {
            // swap(r0,r1) is about to be generated
            // it is functionally symmetrical,
            // but in the implementation r1 starts 1 cycle earlier than r0 (we should derive this from json file ...)
            // so swap(r0,r1) with interchanged operands might get scheduled 1 cycle earlier;
            // when fcv[r0] < fcv[r1], r0 is free for use 1 cycle earlier than r1, so a reversal will help
            if (fc.IsFirstOperandEarlier(r0, r1)) {
                UInt  tmp = r1; r1 = r0; r0 = tmp;
                QL_DOUT("... reversed swap to become swap(q" << r0 << ",q" << r1 << ") ...");
            }
        }
        auto mapperopt = options::get("mapper");
        if (gridp->IsInterCoreHop(r0, r1)) {
            if (mapperopt == "maxfidelity") {
                created = new_gate(circ, "tswap_prim", {r0,r1});    // gates implementing tswap returned in circ
            } else {
                created = new_gate(circ, "tswap_real", {r0,r1});    // gates implementing tswap returned in circ
            }
            if (!created) {
                created = new_gate(circ, "tswap", {r0,r1});
                if (!created) {
                    new_gate_exception("tswap or tswap_real");
                }
            }
            QL_DOUT("... tswap(q" << r0 << ",q" << r1 << ") ...");
        } else {
            if (mapperopt == "maxfidelity") {
                created = new_gate(circ, "swap_prim", {r0,r1});    // gates implementing swap returned in circ
            } else {
                created = new_gate(circ, "swap_real", {r0,r1});    // gates implementing swap returned in circ
            }
            if (!created) {
                created = new_gate(circ, "swap", {r0,r1});
                if (!created) {
                    new_gate_exception("swap or swap_real");
                }
            }
            QL_DOUT("... swap(q" << r0 << ",q" << r1 << ") ...");
        }
    }
    nswapsadded++;                       // for reporting at the end
    for (auto &gp : circ) {
        Add(gp);
    }

    v2r.Swap(r0,r1);        // reflect in v2r that r0 and r1 interchanged state, i.e. update the map to reflect the swap
}

// add the mapped gate (with real qubit indices as operands) to the past
// by adding it to the waitinglist and scheduling it into the past
void Past::AddAndSchedule(gate_p gp) {
    Add(gp);
    Schedule();
}

// find real qubit index implementing virtual qubit index;
// if not yet mapped, allocate a new real qubit index and map to it
UInt Past::MapQubit(UInt v) {
    UInt  r = v2r[v];
    if (r == UNDEFINED_QUBIT) {
        r = v2r.AllocQubit(v);
    }
    return r;
}

void Past::stripname(Str &name) {
    QL_DOUT("stripname(name=" << name << ")");
    UInt p = name.find(" ");
    if (p != Str::npos) {
        name = name.substr(0,p);
    }
    QL_DOUT("... after stripname name=" << name);
}

// MakeReal gp
// assume gp points to a virtual gate with virtual qubit indices as operands;
// when a gate can be created with the same name but with "_real" appended, with the real qubits as operands, then create that gate
// otherwise keep the old gate; replace the virtual qubit operands by the real qubit indices
// since creating a new gate may result in a decomposition to several gates, the result is returned as a circuit vector
//
// So each gate in the circuit (optionally) passes through the following phases:
// 1. it is created:
//      when a decomposition in config file, decompose immediately, otherwise just create (k.gate)
//      so we expect gates like: x, cz, cnot to be specified in config file;
//      on the resulting (decomposed) gates, the routing is done including depth/cost estimation
// 2a.if needed for mapping, swap/move is created:
//      first try creating swap_real/move_real as above, otherwise just swap/real (AddSwap)
//      so we expect gates like: swap_real, move_real to be specified in config file,
//      swap_real/move_real unlike swap/real allow immediate decomposition;
//      when no swap_real/move_real are specified, just swap/move must be present
//      and swap/move are created usually without decomposition;
//      on the resulting (decomposed) gates, the routing is done including depth/cost estimation;
//      when the resulting gates end in _prim, see step 3
// 2b.the resulting gates of step 1: map operands/gate:
//      first try creating gate_real as above, otherwise just gate (MakeReal)
//      gate_real unlike gate allows immediate decomposition;
//      when the resulting gates end in _prim, see step 3
// 3. make primitive gates:
//      for each gate try recreating it with _prim appended to its name, otherwise keep it; this decomposes those with corresponding _prim entries
// 4. final schedule:
//      the resulting gates are subject to final scheduling (the original resource-constrained scheduler)
void Past::MakeReal(gate *gp, circuit &circ) {
    QL_DOUT("MakeReal: " << gp->qasm());

    Str gname = gp->name;
    stripname(gname);

    Vec<UInt> real_qubits = gp->operands;// starts off as copy of virtual qubits!
    for (auto &qi : real_qubits) {
        qi = MapQubit(qi);          // and now they are real
        auto mapprepinitsstateopt = options::get("mapprepinitsstate");
        if (mapprepinitsstateopt == "yes" && (gname == "prepz" || gname == "Prepz")) {
            v2r.SetRs(qi, rs_wasinited);
        } else {
            v2r.SetRs(qi, rs_hasstate);
        }
    }

    auto mapperopt = options::get("mapper");
    Str real_gname = gname;
    if (mapperopt == "maxfidelity") {
        QL_DOUT("MakeReal: with mapper==maxfidelity generate _prim");
        real_gname.append("_prim");
    } else {
        real_gname.append("_real");
    }

<<<<<<< HEAD
    Bool created = new_gate(circ, real_gname, real_qubits, gp->creg_operands, gp->duration, gp->angle, gp->breg_operands);
    if (!created) {
        created = new_gate(circ, gname, real_qubits, gp->creg_operands, gp->duration, gp->angle, gp->breg_operands);
=======
    Bool created = new_gate(
        circ,
        real_gname,
        real_qubits,
        gp->creg_operands,
        gp->duration,
        gp->angle,
        gp->breg_operands,
        gp->condition,
        gp->cond_operands
    );
    if (!created) {
        created = new_gate(
            circ,
            gname,
            real_qubits,
            gp->creg_operands,
            gp->duration,
            gp->angle,
            gp->breg_operands,
            gp->condition,
            gp->cond_operands
        );
>>>>>>> 8dbf631b
        if (!created) {
            QL_FATAL("MakeReal: failed creating gate " << real_gname << " or " << gname);
        }
    }
    QL_DOUT("... MakeReal: new gate created for: " << real_gname << " or " << gname);
}

// as mapper after-burner
// make primitives of all gates that also have an entry with _prim appended to its name
// and decomposing it according to the .json file gate decomposition
void Past::MakePrimitive(gate *gp, circuit &circ) const {
    Str gname = gp->name;
    stripname(gname);
    Str prim_gname = gname;
    prim_gname.append("_prim");
<<<<<<< HEAD
    Bool created = new_gate(circ, prim_gname, gp->operands, gp->creg_operands, gp->duration, gp->angle, gp->breg_operands);
    if (!created) {
        created = new_gate(circ, gname, gp->operands, gp->creg_operands, gp->duration, gp->angle, gp->breg_operands);
=======
    Bool created = new_gate(
        circ,
        prim_gname,
        gp->operands,
        gp->creg_operands,
        gp->duration,
        gp->angle,
        gp->breg_operands,
        gp->condition,
        gp->cond_operands
    );
    if (!created) {
        created = new_gate(
            circ,
            gname,
            gp->operands,
            gp->creg_operands,
            gp->duration,
            gp->angle,
            gp->breg_operands,
            gp->condition,
            gp->cond_operands
        );
>>>>>>> 8dbf631b
        if (!created) {
            QL_FATAL("MakePrimtive: failed creating gate " << prim_gname << " or " << gname);
        }
    }
    QL_DOUT("... MakePrimtive: new gate created for: " << prim_gname << " or " << gname);
}

UInt Past::MaxFreeCycle() const {
    return fc.Max();
}

// nonq and q gates follow separate flows through Past:
// - q gates are put in waitinglg when added and then scheduled; and then ordered by cycle into lg
//      in lg they are waiting to be inspected and scheduled, until [too many are there,] a nonq comes or end-of-circuit
// - nonq gates first cause lg to be flushed/cleared to output before the nonq gate is output
// all gates in outlg are out of view for scheduling/mapping optimization and can be taken out to elsewhere
void Past::FlushAll() {
    for (auto &gp : lg) {
        outlg.push_back(gp);
    }
    lg.clear();         // so effectively, lg's content was moved to outlg

    // fc.Init(platformp, nb); // needed?
    // cycle.clear();      // needed?
    // cycle is initialized to empty map
    // is ok without windowing, but with window, just delete the ones outside the window
}

// gp as nonq gate immediately goes to outlg
void Past::ByPass(gate *gp) {
    if (!lg.empty()) {
        FlushAll();
    }
    outlg.push_back(gp);
}

// mainPast flushes outlg to parameter oc
void Past::Out(circuit &oc) {
    for (auto &gp : outlg) {
        oc.push_back(gp);
    }
    outlg.clear();
}

// explicit Alter constructor
// needed for virgin construction
Alter::Alter() {
    QL_DOUT("Constructing Alter");
}

// Alter initializer
// This should only be called after a virgin construction and not after cloning a path.
void Alter::Init(const quantum_platform *p, quantum_kernel *k, Grid *g) {
    QL_DOUT("Alter::Init(number of qubits=" << p->qubit_number);
    platformp = p;
    kernelp = k;
    gridp = g;

    nq = platformp->qubit_number;
    ct = platformp->cycle_time;
    // total, fromSource and fromTarget start as empty vectors
    past.Init(platformp, kernelp, gridp);      // initializes past to empty
    didscore = false;                   // will not print score for now
}

// printing facilities of Paths
// print path as hd followed by [0->1->2]
// and then followed by "implying" swap(q0,q1) swap(q1,q2)
void Alter::partialPrint(const Str &hd, const Vec<UInt> &pp) {
    if (!pp.empty()) {
        Int started = 0;
        for (auto &ppe : pp) {
            if (started == 0) {
                started = 1;
                std::cout << hd << "[";
            } else {
                std::cout << "->";
            }
            std::cout << ppe;
        }
        if (started == 1) {
            std::cout << "]";
//          if (pp.size() >= 2) {
//              std::cout << " implying:";
//              for (UInt i = 0; i < pp.size()-1; i++) {
//                  std::cout << " swap(q" << pp[i] << ",q" << pp[i+1] << ")";
//              }
//          }
        }
    }
}

void Alter::DPRINT(const Str &s) const {
    if (logger::log_level >= logger::LogLevel::LOG_DEBUG) {
        Print(s);
    }
}

void Alter::Print(const Str &s) const {
    // std::cout << s << "- " << targetgp->qasm();
    std::cout << s << "- " << targetgp->qasm();
    if (fromSource.empty() && fromTarget.empty()) {
        partialPrint(", total path:", total);
    } else {
        partialPrint(", path from source:", fromSource);
        partialPrint(", from target:", fromTarget);
    }
    if (didscore) {
        std::cout << ", score=" << score;
    }
    // past.Print("past in Alter");
    std::cout << std::endl;
}

void Alter::DPRINT(const Str &s, const Vec<Alter> &va) {
    if (logger::log_level >= logger::LogLevel::LOG_DEBUG) {
        Print(s, va);
    }
}

void Alter::Print(const Str &s, const Vec<Alter> &va) {
    Int started = 0;
    for (auto &a : va) {
        if (started == 0) {
            started = 1;
            std::cout << s << "[" << va.size() << "]={" << std::endl;
        }
        a.Print("");
    }
    if (started == 1) {
        std::cout << "}" << std::endl;
    }
}

void Alter::DPRINT(const Str &s, const List<Alter> &la) {
    if (logger::log_level >= logger::LogLevel::LOG_DEBUG) {
        Print(s, la);
    }
}

void Alter::Print(const Str &s, const List<Alter> &la) {
    Int started = 0;
    for (auto &a : la) {
        if (started == 0) {
            started = 1;
            std::cout << s << "[" << la.size() << "]={" << std::endl;
        }
        a.Print("");
    }
    if (started == 1) {
        std::cout << "}" << std::endl;
    }
}

// add a node to the path in front, extending its length with one
void Alter::Add2Front(UInt q) {
    total.insert(total.begin(), q); // hopelessly inefficient
}

// add to a max of maxnumbertoadd swap gates for the current path to the given past
// this past can be a path-local one or the main past
// after having added them, schedule the result into that past
void Alter::AddSwaps(Past &past, const Str &mapselectswapsopt) const {
    // DOUT("Addswaps " << mapselectswapsopt);
    if (mapselectswapsopt == "one" || mapselectswapsopt == "all") {
        UInt  numberadded = 0;
        UInt  maxnumbertoadd = ("one"==mapselectswapsopt ? 1 : MAX_CYCLE);

        UInt  fromSourceQ;
        UInt  toSourceQ;
        fromSourceQ = fromSource[0];
        for (UInt i = 1; i < fromSource.size() && numberadded < maxnumbertoadd; i++) {
            toSourceQ = fromSource[i];
            past.AddSwap(fromSourceQ, toSourceQ);
            fromSourceQ = toSourceQ;
            numberadded++;
        }

        UInt  fromTargetQ;
        UInt  toTargetQ;
        fromTargetQ = fromTarget[0];
        for (UInt i = 1; i < fromTarget.size() && numberadded < maxnumbertoadd; i++) {
            toTargetQ = fromTarget[i];
            past.AddSwap(fromTargetQ, toTargetQ);
            fromTargetQ = toTargetQ;
            numberadded++;
        }
    } else {
        QL_ASSERT("earliest" == mapselectswapsopt);
        if (fromSource.size() >= 2 && fromTarget.size() >= 2) {
            if (past.IsFirstSwapEarliest(fromSource[0], fromSource[1], fromTarget[0], fromTarget[1])) {
                past.AddSwap(fromSource[0], fromSource[1]);
            } else {
                past.AddSwap(fromTarget[0], fromTarget[1]);
            }
        } else if (fromSource.size() >= 2) {
            past.AddSwap(fromSource[0], fromSource[1]);
        } else if (fromTarget.size() >= 2) {
            past.AddSwap(fromTarget[0], fromTarget[1]);
        }
    }

    past.Schedule();
}

// compute cycle extension of the current alternative in prevPast relative to the given base past
//
// Extend can be called in a deep exploration where pasts have been extended
// each one on top of a previous one, starting from the base past;
// the currPast here is the last extended one, i.e. on top of which this extension should be done;
// the basePast is the ultimate base past relative to which the total extension is to be computed.
//
// Do this by adding the swaps described by this alternative
// to an alternative-local copy of the current past;
// keep this resulting past in the current alternative (for later use);
// compute the total extension of all pasts relative to the base past
// and store this extension in the alternative's score for later use
void Alter::Extend(const Past &currPast, const Past &basePast) {
    // DOUT("... clone past, add swaps, compute overall score and keep it all in current alternative");
    past = currPast;   // explicitly clone currPast to an alternative-local copy of it, Alter.past
    // DOUT("... adding swaps to alternative-local past ...");
    AddSwaps(past, "all");
    // DOUT("... done adding/scheduling swaps to alternative-local past");

    auto mapperopt = options::get("mapper");
    if (mapperopt == "maxfidelity") {
        QL_FATAL("Mapper option maxfidelity has been disabled");
        // score = quick_fidelity(past.lg);
    } else {
        score = past.MaxFreeCycle() - basePast.MaxFreeCycle();
    }
    didscore = true;
}

// split the path
// starting from the representation in the total attribute,
// generate all split path variations where each path is split once at any hop in it
// the intention is that the mapped two-qubit gate can be placed at the position of that hop
// all result paths are added/appended to the given result list
//
// when at the hop of a split a two-qubit gate cannot be placed, the split is not done there
// this means at the end that, when all hops are inter-core, no split is added to the result
//
// distance=5   means length=6  means 4 swaps + 1 CZ gate, e.g.
// index in total:      0           1           2           length-3        length-2        length-1
// qubit:               2   ->      5   ->      7   ->      3       ->      1       CZ      4
void Alter::Split(const Grid &grid, List<Alter> &resla) const {
    // DOUT("Split ...");

    UInt length = total.size();
    QL_ASSERT (length >= 2);   // distance >= 1 so path at least: source -> target
    for (UInt rightopi = length - 1; rightopi >= 1; rightopi--) {
        UInt leftopi = rightopi - 1;
        QL_ASSERT (leftopi >= 0);
        // DOUT("... leftopi=" << leftopi);
        // leftopi is the index in total that holds the qubit that becomes the left operand of the gate
        // rightopi is the index in total that holds the qubit that becomes the right operand of the gate
        // rightopi == leftopi + 1
        if (grid.IsInterCoreHop(total[leftopi], total[rightopi])) {
            // an inter-core hop cannot execute a two-qubit gate, so is not a valid alternative
            // DOUT("... skip inter-core hop from qubit=" << total[leftopi] << " to qubit=" << total[rightopi]);
            continue;
        }

        Alter    na = *this;      // na is local copy of the current path, including total
        // na = *this;            // na is local copy of the current path, including total
        // na.DPRINT("... copy of current alter");

        // fromSource will contain the path with qubits at indices 0 to leftopi
        // fromTarget will contain the path with qubits at indices rightopi to length-1, reversed
        //      reversal of fromTarget is done since swaps need to be generated starting at the target
        UInt fromi, toi;

        na.fromSource.resize(leftopi+1);
        // DOUT("... fromSource size=" << na.fromSource.size());
        for (fromi = 0, toi = 0; fromi <= leftopi; fromi++, toi++) {
            // DOUT("... fromSource: fromi=" << fromi << " toi=" << toi);
            na.fromSource[toi] = na.total[fromi];
        }

        na.fromTarget.resize(length-leftopi-1);
        // DOUT("... fromTarget size=" << na.fromTarget.size());
        for (fromi = length-1, toi = 0; fromi > leftopi; fromi--, toi++) {
            // DOUT("... fromTarget: fromi=" << fromi << " toi=" << toi);
            na.fromTarget[toi] = na.total[fromi];
        }

        // na.DPRINT("... copy of alter after split");
        resla.push_back(na);
        // DOUT("... added to result list");
        // DPRINT("... current alter after split");
    }
}

// just program wide initialization
void Future::Init(const quantum_platform *p) {
    // DOUT("Future::Init ...");
    platformp = p;
    // DOUT("Future::Init [DONE]");
}

// Set/switch input to the provided circuit
// nq, nc and nb are parameters because nc/nb may not be provided by platform but by kernel
// the latter should be updated when mapping multiple kernels
void Future::SetCircuit(quantum_kernel &kernel, Scheduler &sched, UInt nq, UInt nc, UInt nb) {
    QL_DOUT("Future::SetCircuit ...");
    schedp = &sched;
    Str maplookaheadopt = options::get("maplookahead");
    if (maplookaheadopt == "no") {
        input_gatepv = kernel.c;                                // copy to free original circuit to allow outputing to
        input_gatepp = input_gatepv.begin();                    // iterator set to start of input circuit copy
    } else {
        schedp->init(kernel.c, *platformp, nq, nc, nb);         // fills schedp->graph (dependence graph) from all of circuit
        // and so also the original circuit can be output to after this
        for (auto &gp : kernel.c) {
            scheduled.set(gp) = false;   // none were scheduled
        }
        scheduled.set(schedp->instruction[schedp->s]) = false;      // also the dummy nodes not
        scheduled.set(schedp->instruction[schedp->t]) = false;
        avlist.clear();
        avlist.push_back(schedp->s);
        schedp->set_remaining(forward_scheduling);          // to know criticality

        if (options::get("print_dot_graphs") == "yes") {
            Str map_dot;
            StrStrm fname;

            schedp->get_dot(map_dot);

            fname << options::get("output_dir") << "/" << kernel.name << "_" << "mapper" << ".dot";
            QL_IOUT("writing " << "mapper" << " dependence graph dot file to '" << fname.str() << "' ...");
            OutFile(fname.str()).write(map_dot);
        }
    }
    QL_DOUT("Future::SetCircuit [DONE]");
}

// Get from avlist all gates that are non-quantum into nonqlg
// Non-quantum gates include: classical, and dummy (SOURCE/SINK)
// Return whether some non-quantum gate was found
Bool Future::GetNonQuantumGates(List<gate*> &nonqlg) const {
    nonqlg.clear();
    Str maplookaheadopt = options::get("maplookahead");
    if (maplookaheadopt == "no") {
        gate* gp = *input_gatepp;
        if (circuit::const_iterator(input_gatepp) != input_gatepv.end()) {
            if (
                gp->type() == __classical_gate__
                || gp->type() == __dummy_gate__
            ) {
                nonqlg.push_back(gp);
            }
        }
    } else {
        for (auto n : avlist) {
            gate*  gp = schedp->instruction[n];
            if (
                gp->type() == __classical_gate__
                || gp->type() == __dummy_gate__
            ) {
                nonqlg.push_back(gp);
            }
        }
    }
    return !nonqlg.empty();
}

// Get all gates from avlist into qlg
// Return whether some gate was found
Bool Future::GetGates(List<gate*> &qlg) const {
    qlg.clear();
    Str maplookaheadopt = options::get("maplookahead");
    if (maplookaheadopt == "no") {
        if (input_gatepp != input_gatepv.end()) {
            gate *gp = *input_gatepp;
            if (gp->operands.size() > 2) {
                QL_FATAL(" gate: " << gp->qasm() << " has more than 2 operand qubits; please decompose such gates first before mapping.");
            }
            qlg.push_back(gp);
        }
    } else {
        for (auto n : avlist) {
            gate *gp = schedp->instruction[n];
            if (gp->operands.size() > 2) {
                QL_FATAL(" gate: " << gp->qasm() << " has more than 2 operand qubits; please decompose such gates first before mapping.");
            }
            qlg.push_back(gp);
        }
    }
    return !qlg.empty();
}

// Indicate that a gate currently in avlist has been mapped, can be taken out of the avlist
// and its successors can be made available
void Future::DoneGate(gate *gp) {
    Str maplookaheadopt = options::get("maplookahead");
    if (maplookaheadopt == "no") {
        input_gatepp = std::next(input_gatepp);
    } else {
        schedp->TakeAvailable(schedp->node.at(gp), avlist, scheduled, forward_scheduling);
    }
}

// Return gp in lag that is most critical (provided lookahead is enabled)
// This is used in tiebreak, when every other option has failed to make a distinction.
gate *Future::MostCriticalIn(List<gate*> &lag) const {
    Str maplookaheadopt = options::get("maplookahead");
    if (maplookaheadopt == "no") {
        return lag.front();
    } else {
        return schedp->find_mostcritical(lag);
    }
}

#ifdef INITIALPLACE
using namespace lemon;
// =========================================================================================
// InitialPlace: initial placement solved as an MIP, mixed integer linear program
// the initial placement is modelled as a Quadratic Assignment Problem
// by Lingling Lao in her mapping paper:
//
// variables:
//     forall i: forall k: x[i][k], x[i][k] is integral and 0 or 1, meaning qubit i is in location k
// objective:
//     min z = sum i: sum j: sum k: sum l: refcount[i][j] * distance(k,l) * x[i][k] * x[j][l]
// subject to:
//     forall k: ( sum i: x[i][k] <= 1 )        allow more locations than qubits
//     forall i: ( sum k: x[i][k] == 1 )        but each qubit must have one locations
//
// the article "An algorithm for the quadratic assignment problem using Benders' decomposition"
// by L. Kaufman and F. Broeckx, transforms this problem by introducing w[i][k] as follows:
//
// forall i: forall k: w[i][k] =  x[i][k] * ( sum j: sum l: refcount[i][j] * distance(k,l) * x[j][l] )
//
// to the following mixed integer linear problem:
//
//  precompute:
//      forall i: forall k: costmax[i][k] = sum j: sum l: refcount[i][j] * distance(k,l)
//      (note: each of these costmax[][] is >= 0, so the "max(this,0)" around this is not needed)
//  variables:
//      forall i: forall k: x[i][k], x[i][k] is integral and 0 or 1
//      forall i: forall k: w[i][k], w[i][k] is real and >= 0
//  objective:
//      min z = sum i: sum k: w[i][k]
//  subject to:
//      forall k: ( sum i: x[i][k] <= 1 )
//      forall i: ( sum k: x[i][k] == 1 )
//      forall i: forall k: costmax[i][k] * x[i][k]
//          + ( sum j: sum l: refcount[i][j]*distance(k,l)*x[j][l] ) - w[i][k] <= costmax[i][k]
//
// This model is coded in lemon/mip below.
// The latter is mapped onto glpk.
//
// Since solving takes a while, two ways are offered to deal with this; these can be combined:
// 1. option initialplace2qhorizon: one of: 0,10,20,30,40,50,60,70,80,90,100
// The initialplace algorithm considers only this number of initial two-qubit gates to determine a mapping.
// When 0 is specified as option value, there is no limit.
// 2. option initialplace: an option steerable timeout mechanism around it is implemented, using threads:
// The solver runs in a subthread which can succeed or be timed out by the main thread waiting for it.
// When timed out, it can stop the compiler by raising an exception or continue mapping as if it were not called.
// When INITIALPLACE is not defined, the compiler doesn't contain initial placement support and ignores calls to it;
// then all this: lemon/mip, glpk, thread support is avoided making OpenQL much easier build and run.
// Otherwise, depending on the initialplace option value, initial placement is attempted before the heuristic.
// Options values of initialplace:
//  no      don't run initial placement ('ip')
//  yes     run ip until the solver is ready
//  1hx     run ip max for 1 hour; when timed out, stop the compiler
//  1h      run ip max for 1 hour; when timed out, just use heuristics
//  10mx    run ip max for 10 minutes; when timed out, stop the compiler
//  10m     run ip max for 10 minutes; when timed out, just use heuristics
//  1mx     run ip max for 1 minute; when timed out, stop the compiler
//  1m      run ip max for 1 minute; when timed out, just use heuristics
//  10sx    run ip max for 10 seconds; when timed out, stop the compiler
//  10s     run ip max for 10 seconds; when timed out, just use heuristics
//  1sx     run ip max for 1 second; when timed out, stop the compiler
//  1s      run ip max for 1 second; when timed out, just use heuristics

typedef enum InitialPlaceResults {
    ipr_any,            // any mapping will do because there are no two-qubit gates in the circuit
    ipr_current,        // current mapping will do because all two-qubit gates are NN
    ipr_newmap,         // initial placement solution found a mapping
    ipr_failed,         // initial placement solution failed
    ipr_timedout        // initial placement solution timed out and thus failed
} ipr_t;

class InitialPlace {
private:
                                          // parameters, constant for a kernel
    const quantum_platform   *platformp;  // platform
    UInt                      nlocs;      // number of locations, real qubits; index variables k and l
    UInt                      nvq;        // same range as nlocs; when not, take set from config and create v2i earlier
    Grid                     *gridp;      // current grid with Distance function

                                          // remaining attributes are computed per circuit
    UInt                      nfac;       // number of facilities, actually used virtual qubits; index variables i and j
                                          // nfac <= nlocs: e.g. nlocs == 7, but only v2 and v5 are used; nfac then is 2

public:

    Str ipr2string(ipr_t ipr) {
        switch (ipr) {
            case ipr_any:       return "any";
            case ipr_current:   return "current";
            case ipr_newmap:    return "newmap";
            case ipr_failed:    return "failed";
            case ipr_timedout:  return "timedout";
        }
        return "unknown";
    }

    // kernel-once initialization
    void Init(Grid *g, const quantum_platform *p) {
        // DOUT("InitialPlace Init ...");
        platformp = p;
        nlocs = p->qubit_number;
        nvq = p->qubit_number;  // same range; when not, take set from config and create v2i earlier
        // DOUT("... number of real qubits (locations): " << nlocs);
        gridp = g;
        QL_DOUT("Init: platformp=" << platformp << " nlocs=" << nlocs << " nvq=" << nvq << " gridp=" << gridp);
    }

    // find an initial placement of the virtual qubits for the given circuit
    // the resulting placement is put in the provided virt2real map
    // result indicates one of the result indicators (ipr_t, see above)
    void PlaceBody(circuit &circ, Virt2Real &v2r, ipr_t &result, Real &iptimetaken) {
        QL_DOUT("InitialPlace.PlaceBody ...");

        // check validity of circuit
        for (auto &gp : circ) {
            auto &q = gp->operands;
            if (q.size() > 2) {
                QL_FATAL(" gate: " << gp->qasm() << " has more than 2 operand qubits; please decompose such gates first before mapping.");
            }
        }

        // only consider first number of two-qubit gates as specified by option initialplace2qhorizon
        // this influences refcount (so constraints) and nfac (number of facilities, so size of MIP problem)
        Str initialplace2qhorizonopt = options::get("initialplace2qhorizon");
        Int prefix = parse_int(initialplace2qhorizonopt);

        // compute ipusecount[] to know which virtual qubits are actually used
        // use it to compute v2i, mapping (non-contiguous) virtual qubit indices to contiguous facility indices
        // (the MIP model is shorter when the indices are contiguous)
        // finally, nfac is set to the number of these facilities;
        // only consider virtual qubit uses until the specified max number of two qubit gates has been seen
        QL_DOUT("... compute ipusecount by scanning circuit");
        Vec<UInt>  ipusecount;// ipusecount[v] = count of use of virtual qubit v in current circuit
        ipusecount.resize(nvq,0);       // initially all 0
        Vec<UInt> v2i;        // v2i[virtual qubit index v] -> index of facility i
        v2i.resize(nvq,UNDEFINED_QUBIT);// virtual qubit v not used by circuit as gate operand

        Int twoqubitcount = 0;
        for (auto &gp : circ) {
            if (prefix == 0 || twoqubitcount < prefix) {
                for (auto v : gp->operands) {
                    ipusecount[v] += 1;
                }
            }
            if (gp->operands.size() == 2) {
                twoqubitcount++;
            }
        }
        nfac = 0;
        for (UInt v=0; v < nvq; v++) {
            if (ipusecount[v] != 0) {
                v2i[v] = nfac;
                nfac += 1;
            }
        }
        QL_DOUT("... number of facilities: " << nfac << " while number of used virtual qubits is: " << nvq);

        // precompute refcount (used by the model as constants) by scanning circuit;
        // refcount[i][j] = count of two-qubit gates between facilities i and j in current circuit
        // at the same time, set anymap and currmap
        // anymap = there are no two-qubit gates so any map will do
        // currmap = in the current map, all two-qubit gates are NN so current map will do
        QL_DOUT("... compute refcount by scanning circuit");
        Vec<Vec<UInt>>  refcount;
        refcount.resize(nfac); for (UInt i=0; i<nfac; i++) refcount[i].resize(nfac,0);
        Bool anymap = true;    // true when all refcounts are 0
        Bool currmap = true;   // true when in current map all two-qubit gates are NN

        twoqubitcount = 0;
        for (auto &gp : circ) {
            auto &q = gp->operands;
            if (q.size() == 2) {
                if (prefix == 0 || twoqubitcount < prefix) {
                    anymap = false;
                    refcount[v2i[q[0]]][v2i[q[1]]] += 1;

                    if (
                        v2r[q[0]] == UNDEFINED_QUBIT
                        || v2r[q[1]] == UNDEFINED_QUBIT
                        || gridp->Distance(v2r[q[0]], v2r[q[1]]) > 1
                    ) {
                        currmap = false;
                    }
                }
                twoqubitcount++;
            }
        }
        if (prefix != 0 && twoqubitcount >= prefix) {
            QL_DOUT("InitialPlace: only considered " << prefix << " of " << twoqubitcount << " two-qubit gates, so resulting mapping is not exact");
        }
        if (anymap) {
            QL_DOUT("InitialPlace: no two-qubit gates found, so no constraints, and any mapping is ok");
            QL_DOUT("InitialPlace.PlaceBody [ANY MAPPING IS OK]");
            result = ipr_any;
            iptimetaken = 0.0;
            return;
        }
        if (currmap) {
            QL_DOUT("InitialPlace: in current map, all two-qubit gates are nearest neighbor, so current map is ok");
            QL_DOUT("InitialPlace.PlaceBody [CURRENT MAPPING IS OK]");
            result = ipr_current;
            iptimetaken = 0.0;
            return;
        }

        // compute iptimetaken, start interval timer here
        using namespace std::chrono;
        high_resolution_clock::time_point t1 = high_resolution_clock::now();

        // precompute costmax by applying formula
        // costmax[i][k] = sum j: sum l: refcount[i][j] * distance(k,l) for facility i in location k
        QL_DOUT("... precompute costmax by combining refcount and distances");
        Vec<Vec<UInt>>  costmax;
        costmax.resize(nfac); for (UInt i=0; i<nfac; i++) costmax[i].resize(nlocs,0);
        for (UInt i = 0; i < nfac; i++) {
            for (UInt k = 0; k < nlocs; k++) {
                for (UInt j = 0; j < nfac; j++) {
                    for (UInt l = 0; l < nlocs; l++) {
                        costmax[i][k] += refcount[i][j] * (gridp->Distance(k,l) - 1);
                    }
                }
            }
        }

        // the problem
        // mixed integer programming
        Mip  mip;

        // variables (columns)
        //  x[i][k] are integral, values 0 or 1
        //      x[i][k] represents whether facility i is in location k
        //  w[i][k] are real, values >= 0
        //      w[i][k] represents x[i][k] * sum j: sum l: refcount[i][j] * distance(k,l) * x[j][l]
        //       i.e. if facility i not in location k then 0
        //       else for all facilities j in its location l sum refcount[i][j] * distance(k,l)
        // DOUT("... allocate x column variable");
        Vec<Vec<Mip::Col>> x;
        x.resize(nfac); for (UInt i=0; i<nfac; i++) x[i].resize(nlocs);
        // DOUT("... allocate w column variable");
        Vec<Vec<Mip::Col>> w;
        w.resize(nfac); for (UInt i=0; i<nfac; i++) w[i].resize(nlocs);
        // DOUT("... add/initialize x and w column variables with trivial constraints and type");
        for (UInt i = 0; i < nfac; i++) {
            for (UInt k = 0; k < nlocs; k++) {
                x[i][k] = mip.addCol();
                mip.colLowerBound(x[i][k], 0);          // 0 <= x[i][k]
                mip.colUpperBound(x[i][k], 1);          //      x[i][k] <= 1
                mip.colType(x[i][k], Mip::INTEGER);     // Int
                // DOUT("x[" << i << "][" << k << "] INTEGER >= 0 and <= 1");

                w[i][k] = mip.addCol();
                mip.colLowerBound(w[i][k], 0);          // 0 <= w[i][k]
                mip.colType(w[i][k], Mip::REAL);        // real
                // DOUT("w[" << i << "][" << k << "] REAL >= 0");
            }
        }

        // constraints (rows)
        //  forall i: ( sum k: x[i][k] == 1 )
        // DOUT("... add/initialize sum to 1 constraint rows");
        for (UInt i = 0; i < nfac; i++) {
            Mip::Expr   sum;
            Str s{};
            Bool started = false;
            for (UInt k = 0; k < nlocs; k++) {
                sum += x[i][k];
                if (started) {
                    s += "+ ";
                } else {
                    started = true;
                }
                s += "x[";
                s += to_string(i);
                s += "][";
                s += to_string(k);
                s += "]";
            }
            mip.addRow(sum == 1);
            s += " == 1";
            // DOUT(s);
        }

        // constraints (rows)
        //  forall k: ( sum i: x[i][k] <= 1 )
        //  < 1 (i.e. == 0) may apply for a k when location k doesn't contain a qubit in this solution
        for (UInt k = 0; k < nlocs; k++) {
            Mip::Expr   sum;
            Str s{};
            Bool started = false;
            for (UInt i = 0; i < nfac; i++) {
                sum += x[i][k];
                if (started) s += "+ "; else started = true;
                s += "x[";
                s += to_string(i);
                s += "][";
                s += to_string(k);
                s += "]";
            }
            mip.addRow(sum <= 1);
            s += " <= 1";
            // DOUT(s);
        }

        // constraints (rows)
        //  forall i, k: costmax[i][k] * x[i][k]
        //          + sum j sum l refcount[i][j]*distance[k][l]*x[j][l] - w[i][k] <= costmax[i][k]
        // DOUT("... add/initialize nfac x nlocs constraint rows based on nfac x nlocs column combinations");
        for (UInt i = 0; i < nfac; i++) {
            for (UInt k = 0; k < nlocs; k++) {
                Mip::Expr   left = costmax[i][k] * x[i][k];
                Str lefts{};
                Bool started = false;
                for (UInt j = 0; j < nfac; j++) {
                    for (UInt l = 0; l < nlocs; l++) {
                        left += refcount[i][j] * gridp->Distance(k,l) * x[j][l];
                        if (refcount[i][j] * gridp->Distance(k,l) != 0) {
                            if (started) {
                                lefts += " + ";
                            } else {
                                started = true;
                            }
                            lefts += to_string(refcount[i][j] * gridp->Distance(k,l));
                            lefts += " * x[";
                            lefts += to_string(j);
                            lefts += "][";
                            lefts += to_string(l);
                            lefts += "]";
                        }
                    }
                }
                left -= w[i][k];
                lefts += "- w[";
                lefts += to_string(i);
                lefts += "][";
                lefts += to_string(k);
                lefts += "]";
                Mip::Expr   right = costmax[i][k];
                mip.addRow(left <= right);
                // DOUT(lefts << " <= " << costmax[i][k]);
            }
        }

        // objective
        Mip::Expr   objective;
        // DOUT("... add/initialize objective");
        Str objs{};
        Bool started = false;
        mip.min();
        for (UInt i = 0; i < nfac; i++) {
            for (UInt k = 0; k < nlocs; k++) {
                objective += w[i][k];
                if (started) {
                    objs += "+ ";
                } else {
                    started = true;
                }
                objs += "w[";
                objs += to_string(i);
                objs += "][";
                objs += to_string(k);
                objs += "]";
            }
        }
        mip.obj(objective);
        // DOUT("MINIMIZE " << objs);

        QL_DOUT("... v2r before solving, nvq=" << nvq);
        for (UInt v = 0; v < nvq; v++) {
            QL_DOUT("... about to print v2r[" << v << "]= ...");
            QL_DOUT("....." << v2r[v]);
        }
        QL_DOUT("..1 nvq=" << nvq);

        // solve the problem
        QL_WOUT("... computing initial placement using MIP, this may take a while ...");
        QL_DOUT("InitialPlace: solving the problem, this may take a while ...");
        QL_DOUT("..2 nvq=" << nvq);
        Mip::SolveExitStatus s;
        QL_DOUT("Just before solve: platformp=" << platformp << " nlocs=" << nlocs << " nvq=" << nvq << " gridp=" << gridp);
        QL_DOUT("Just before solve: objs=" << objs << " x.size()=" << x.size() << " w.size()=" << w.size() << " refcount.size()=" << refcount.size() << " v2i.size()=" << v2i.size() << " ipusecount.size()=" << ipusecount.size());
        QL_DOUT("..2b nvq=" << nvq);
        {
            s = mip.solve();
        }
        QL_DOUT("..3 nvq=" << nvq);
        QL_DOUT("Just after solve: platformp=" << platformp << " nlocs=" << nlocs << " nvq=" << nvq << " gridp=" << gridp);
        QL_DOUT("Just after solve: objs=" << objs << " x.size()=" << x.size() << " w.size()=" << w.size() << " refcount.size()=" << refcount.size() << " v2i.size()=" << v2i.size() << " ipusecount.size()=" << ipusecount.size());
        QL_ASSERT(nvq == nlocs);         // consistency check, mainly to let it crash

        // computing iptimetaken, stop interval timer
        QL_DOUT("..4 nvq=" << nvq);
        high_resolution_clock::time_point t2 = high_resolution_clock::now();
        duration<Real> time_span = t2 - t1;
        iptimetaken = time_span.count();
        QL_DOUT("..5 nvq=" << nvq);

        // DOUT("... determine result of solving");
        Mip::ProblemType pt = mip.type();
        QL_DOUT("..6 nvq=" << nvq);
        if (s != Mip::SOLVED || pt != Mip::OPTIMAL) {
            QL_DOUT("... InitialPlace: no (optimal) solution found; solve returned:" << s << " type returned:" << pt);
            result = ipr_failed;
            QL_DOUT("InitialPlace.PlaceBody [FAILED, DID NOT FIND MAPPING]");
            return;
        }
        QL_DOUT("..7 nvq=" << nvq);

        // return new mapping as result in v2r

        // get the results: x[i][k] == 1 iff facility i is in location k (i.e. real qubit index k)
        // use v2i to translate facilities back to original virtual qubit indices
        // and fill v2r with the found locations for the used virtual qubits;
        // the unused mapped virtual qubits are mapped to an arbitrary permutation of the remaining locations;
        // the latter must be updated to generate swaps when mapping multiple kernels
        QL_DOUT("..8 nvq=" << nvq);
        QL_DOUT("... interpret result and copy to Virt2Real, nvq=" << nvq);
        for (UInt v = 0; v < nvq; v++) {
            QL_DOUT("... about to set v2r to undefined for v " << v);
            v2r[v] = UNDEFINED_QUBIT;      // i.e. undefined, i.e. v is not an index of a used virtual qubit
        }
        for (UInt i = 0; i < nfac; i++) {
            UInt v;   // found virtual qubit index v represented by facility i
            // use v2i backward to find virtual qubit v represented by facility i
            QL_DOUT("... about to inspect v2i to get solution and set it in v2r for facility " << i);
            for (v = 0; v < nvq; v++) {
                if (v2i[v] == i) {
                    break;
                }
            }
            QL_ASSERT(v < nvq);  // for each facility there must be a virtual qubit
            UInt k;   // location to which facility i being virtual qubit index v was allocated
            for (k = 0; k < nlocs; k++) {
                if (mip.sol(x[i][k]) == 1) {
                    v2r[v] = k;
                    // v2r.rs[] is not updated because no gates were really mapped yet
                    break;
                }
            }
            QL_ASSERT(k < nlocs);  // each facility i by definition represents a used qubit so must have got a location
            QL_DOUT("... end loop body over nfac");
        }

        auto mapinitone2oneopt = options::get("mapinitone2one");
        if (mapinitone2oneopt == "yes") {
            QL_DOUT("... correct location of unused mapped virtual qubits to be an unused location");
            v2r.DPRINT("... result Virt2Real map of InitialPlace before mapping unused mapped virtual qubits ");
            // virtual qubits used by this kernel v have got their location k filled in in v2r[v] == k
            // unused mapped virtual qubits still have location UNDEFINED_QUBIT, fill with the remaining locs
            // this should be replaced by actually swapping them to there, when mapping multiple kernels
            for (UInt v = 0; v < nvq; v++) {
                if (v2r[v] == UNDEFINED_QUBIT) {
                    // v is unused by this kernel; find an unused location k
                    UInt k;   // location k that is checked for having been allocated to some virtual qubit w
                    for (k = 0; k < nlocs; k++) {
                        UInt w;
                        for (w = 0; w < nvq; w++) {
                            if (v2r[w] == k) {
                                break;
                            }
                        }
                        if (w >= nvq) {
                            // no w found for which v2r[w] == k
                            break;     // k is an unused location
                        }
                        // k is a used location, so continue with next k to check whether it is hopefully unused
                    }
                    QL_ASSERT(k < nlocs);  // when a virtual qubit is not used, there must be a location that is not used
                    v2r[v] = k;
                }
                QL_DOUT("... end loop body over nvq when mapinitone2oneopt");
            }
        }
        v2r.DPRINT("... final result Virt2Real map of InitialPlace");
        result = ipr_newmap;
        QL_DOUT("InitialPlace.PlaceBody [SUCCESS, FOUND MAPPING]");
    }

    // the above PlaceBody is a regular function using circ, and updating v2r and result before it returns;
    // it implements Initial Placement as if the call to Place in the mapper called PlaceBody directly;
    // because it may take a while to return, a new Place and a PlaceWrapper are put in between;
    // the idea is to run PlaceBody in a detached thread, that, when ready, signals the main thread;
    // the main thread waits for this signal with a timeout value;
    // all this is done in a try block where the catch is called on this timeout;
    // why exceptions are used, is not clear, so it was replaced by PlaceWrapper returning "timedout" or not
    // and this works as well ...
    Bool PlaceWrapper(
        circuit &circ,
        Virt2Real &v2r,
        ipr_t &result,
        Real &iptimetaken,
        const Str &initialplaceopt
    ) {
        QL_DOUT("InitialPlace.PlaceWrapper called");
        std::mutex  m;
        std::condition_variable cv;

        // prepare timeout
        Bool throwexception = initialplaceopt.at(initialplaceopt.size() - 1) == 'x';
        Str waittime = throwexception
                             ? initialplaceopt.substr(0, initialplaceopt.size() - 1)
                             : initialplaceopt;
        Int waitseconds = parse_int(waittime.substr(0, waittime.size() - 1));
        switch (initialplaceopt.at(initialplaceopt.size() - 1)) {
            case 's': break;
            case 'm': waitseconds *= 60; break;
            case 'h': waitseconds *= 3600; break;
            default:
                QL_FATAL("Unknown value of option 'initialplace'='" << initialplaceopt << "'.");
        }
        iptimetaken = waitseconds;    // pessimistic, in case of timeout, otherwise it is corrected

        // v2r and result are allocated on stack of main thread by some ancestor so be careful with threading
        std::thread t([&cv, this, &circ, &v2r, &result, &iptimetaken]()
            {
                QL_DOUT("InitialPlace.PlaceWrapper subthread about to call PlaceBody");
                PlaceBody(circ, v2r, result, iptimetaken);
                QL_DOUT("InitialPlace.PlaceBody returned in subthread; about to signal the main thread");
                cv.notify_one();        // by this, the main thread awakes from cv.wait_for without timeout
                QL_DOUT("InitialPlace.PlaceWrapper subthread after signaling the main thread, and is about to die");
            }
        );
        QL_DOUT("InitialPlace.PlaceWrapper main code created thread; about to call detach on it");
        t.detach();
        QL_DOUT("InitialPlace.PlaceWrapper main code detached thread");
        {
            std::chrono::seconds maxwaittime(waitseconds);
            std::unique_lock<std::mutex> l(m);
            QL_DOUT("InitialPlace.PlaceWrapper main code starts waiting with timeout of " << waitseconds << " seconds");
            if (cv.wait_for(l, maxwaittime) == std::cv_status::timeout) {
                QL_DOUT("InitialPlace.PlaceWrapper main code awoke from waiting with timeout");
                if (throwexception) {
                    QL_DOUT("InitialPlace: timed out and stops compilation [TIMED OUT, STOP COMPILATION]");
                    QL_FATAL("Initial placement timed out and stops compilation [TIMED OUT, STOP COMPILATION]");
                }
                QL_DOUT("InitialPlace.PlaceWrapper about to return timedout==true");
                return true;
            }
            QL_DOUT("InitialPlace.PlaceWrapper main code awoke from waiting without timeout, from signal sent by InitialPlace.PlaceWrapper subthread just before its death");
        }

        QL_DOUT("InitialPlace.PlaceWrapper about to return timedout==false");
        return false;
    }

    // find an initial placement of the virtual qubits for the given circuit as in Place
    // put a timelimit on its execution specified by the initialplace option
    // when it expires, result is set to ipr_timedout;
    // details of how this is accomplished, can be found above;
    // v2r is updated by PlaceBody/PlaceWrapper when it has found a mapping
    void Place(
        circuit &circ,
        Virt2Real &v2r,
        ipr_t &result,
        Real &iptimetaken,
        const Str &initialplaceopt
    ) {
        Virt2Real   v2r_orig = v2r;

        QL_DOUT("InitialPlace.Place ...");
        if (initialplaceopt == "yes") {
            // do initial placement without time limit
            QL_DOUT("InitialPlace.Place calling PlaceBody without time limit");
            PlaceBody(circ, v2r, result, iptimetaken);
            // v2r reflects new mapping, if any found, otherwise unchanged
            QL_DOUT("InitialPlace.Place [done, no time limit], result=" << result << " iptimetaken=" << iptimetaken << " seconds");
        } else {
            Bool timedout;
            timedout = PlaceWrapper(circ, v2r, result, iptimetaken, initialplaceopt);

            if (timedout) {
                result = ipr_timedout;
                QL_DOUT("InitialPlace.Place [done, TIMED OUT, NO MAPPING FOUND], result=" << result << " iptimetaken=" << iptimetaken << " seconds");

                v2r = v2r_orig; // v2r may have got corrupted when timed out during v2r updating
            } else {
                // v2r reflects new mapping, if any found, otherwise unchanged
                QL_DOUT("InitialPlace.Place [done, not timed out], result=" << result << " iptimetaken=" << iptimetaken << " seconds");
            }
        }
    }

};  // end class InitialPlace
#endif // INITIALPLACE

// Find shortest paths between src and tgt in the grid, bounded by a particular strategy (which);
// budget is the maximum number of hops allowed in the path from src and is at least distance to tgt;
// it can be higher when not all hops qualify for doing a two-qubit gate or to find more than just the shortest paths.
void Mapper::GenShortestPaths(gate *gp, UInt src, UInt tgt, UInt budget, List<Alter> &resla, whichpaths_t which) {
    List<Alter> genla;    // list that will get the result of a recursive Gen call

    // DOUT("GenShortestPaths: " << "src=" << src << " tgt=" << tgt << " budget=" << budget << " which=" << which);
    QL_ASSERT(resla.empty());

    if (src == tgt) {
        // found target
        // create a virgin Alter and initialize it to become an empty path
        // add src to this path (so that it becomes a distance 0 path with one qubit, src)
        // and add the Alter to the result list
        Alter a;
        a.Init(platformp, kernelp, &grid);
        a.targetgp = gp;
        a.Add2Front(src);
        resla.push_back(a);
        // a.DPRINT("... empty path after adding to result list");
        // Alter::DPRINT("... result list after adding empty path", resla);
        // DOUT("... will return now");
        return;
    }

    // start looking around at neighbors for serious paths
    UInt d = grid.Distance(src, tgt);
    QL_ASSERT(d >= 1);

    // reduce neighbors nbs to those n continuing a path within budget
    // src=>tgt is distance d, budget>=d is allowed, attempt src->n=>tgt
    // src->n is one hop, budget from n is one less so distance(n,tgt) <= budget-1 (i.e. distance < budget)
    // when budget==d, this defaults to distance(n,tgt) <= d-1
    auto nbl = grid.nbs.get(src);
    nbl.remove_if([this,budget,tgt](const UInt& n) { return grid.Distance(n,tgt) >= budget; });

    // rotate neighbor list nbl such that largest difference between angles of adjacent elements is beyond back()
    // this makes only sense when there is an underlying xy grid; when not, which can only be wp_all_shortest
    grid.Normalize(src, nbl);
    // subset to those neighbors that continue in direction(s) we want
    if (which == wp_left_shortest) {
        nbl.remove_if( [nbl](const UInt& n) { return n != nbl.front(); } );
    } else if (which == wp_right_shortest) {
        nbl.remove_if( [nbl](const UInt& n) { return n != nbl.back(); } );
    } else if (which == wp_leftright_shortest) {
        nbl.remove_if( [nbl](const UInt& n) { return n != nbl.front() && n != nbl.back(); } );
    }

    // std::cout << "... before iterating, nbl: ";
    // for (auto dn : nbl) { std::cout << dn << " "; } std::cout << std::endl;

    // for all resulting neighbors, find all continuations of a shortest path
    for (auto &n : nbl) {
        whichpaths_t newwhich = which;
        // but for each neighbor only look in desired direction, if any
        if (which == wp_leftright_shortest && nbl.size() != 1) {
            // when looking both left and right still, and there is a choice now, split into left and right
            if (n == nbl.front()) {
                newwhich = wp_left_shortest;
            } else {
                newwhich = wp_right_shortest;
            }
        }
        GenShortestPaths(gp, n, tgt, budget-1, genla, newwhich);  // get list of possible paths in budget-1 from n to tgt in genla
        resla.splice(resla.end(), genla);           // moves all of genla to resla; makes genla empty
    }
    // resla contains all paths starting from a neighbor of src, to tgt

    // add src to front of all to-be-returned paths from src's neighbors to tgt
    for (auto &a : resla) {
        // DOUT("... GenShortestPaths, about to add src=" << src << "in front of path");
        a.Add2Front(src);
    }
    // DOUT("... GenShortestPaths: returning from call of:" << "src=" << src << " tgt=" << tgt << " budget=" << budget << " which=" << which);
}

// Generate shortest paths in the grid for making gate gp NN, from qubit src to qubit tgt, with an alternative for each one
// - compute budget; usually it is distance but it can be higher such as for multi-core
// - reduce the number of paths depending on the mappathselect option
// - when not all shortest paths found are valid, take these out
// - paths are further split because each split may give rise to a separate alternative
//      a split is a hop where the two-qubit gate is assumed to be done;
//      and after splitting each alternative contains two lists,
//      one before and one after (reversed) the envisioned two-qubit gate;
//      all result alternatives are such that a two-qubit gate can be placed at the split
// End result is a list of alternatives (in resla) suitable for being evaluated for any routing metric.
void Mapper::GenShortestPaths(gate *gp, UInt src, UInt tgt, List<Alter> &resla) {
    List<Alter> directla;  // list that will hold all not-yet-split Alters directly from src to tgt

    UInt budget = grid.MinHops(src, tgt);
    Str mappathselectopt = options::get("mappathselect");
    if (mappathselectopt == "all") {
        GenShortestPaths(gp, src, tgt, budget, directla, wp_all_shortest);
    } else if (mappathselectopt == "borders") {
        GenShortestPaths(gp, src, tgt, budget, directla, wp_leftright_shortest);
    } else {
        QL_FATAL("Unknown value of mapppathselect option " << mappathselectopt);
    }

    // DOUT("about to split the paths");
    for (auto &a : directla) {
        a.Split(grid, resla);
    }
    // Alter::DPRINT("... after generating and splitting the paths", resla);
}

// Generate all possible variations of making gp NN, starting from given past (with its mappings),
// and return the found variations by appending them to the given list of Alters, la
void Mapper::GenAltersGate(gate *gp, List<Alter> &la, Past &past) {
    auto&   q = gp->operands;
    QL_ASSERT (q.size() == 2);
    UInt  src = past.MapQubit(q[0]);  // interpret virtual operands in past's current map
    UInt  tgt = past.MapQubit(q[1]);
    UInt d = grid.MinHops(src, tgt);     // and find MinHops between real counterparts
    QL_DOUT("GenAltersGate: " << gp->qasm() << " in real (q" << src << ",q" << tgt << ") at MinHops=" << d );
    past.DFcPrint();

    GenShortestPaths(gp, src, tgt, la);// find shortest paths from src to tgt, and split these
    QL_ASSERT(la.size() != 0);
    // Alter::DPRINT("... after GenShortestPaths", la);
}

// Generate all possible variations of making gates in lg NN, starting from given past (with its mappings),
// and return the found variations by appending them to the given list of Alters, la
// Depending on maplookahead only take first (most critical) gate or take all gates.
void Mapper::GenAlters(List<gate*> lg, List<Alter> &la, Past &past) {
    Str maplookaheadopt = options::get("maplookahead");
    if (maplookaheadopt == "all") {
        // create alternatives for each gate in lg
        // DOUT("GenAlters, " << lg.size() << " 2q gates; create an alternative for each");
        for (auto gp : lg) {
            // gen alternatives for gp and add these to la
            // DOUT("GenAlters: create alternatives for: " << gp->qasm());
            GenAltersGate(gp, la, past);  // gen all possible variations to make gp NN, in current v2r mapping ("past")
        }
    } else {
        // only take the first gate in avlist, the most critical one, and generate alternatives for it
        gate*  gp = lg.front();
        // DOUT("GenAlters, " << lg.size() << " 2q gates; take first: " << gp->qasm());
        GenAltersGate(gp, la, past);  // gen all possible variations to make gp NN, in current v2r mapping ("past")
    }
}

// start the random generator with a seed
// that is unique to the microsecond
void Mapper::RandomInit() {
    auto ts = std::chrono::duration_cast<std::chrono::microseconds>(std::chrono::system_clock::now().time_since_epoch()).count();
    // DOUT("Seeding random generator with " << ts );
    gen.seed(ts);
}

// if the maptiebreak option indicates so,
// generate a random Int number in range 0..count-1 and use
// that to index in list of alternatives and to return that one,
// otherwise return a fixed one (front, back or first most critical one
Alter Mapper::ChooseAlter(List<Alter> &la, Future &future) {
    if (la.size() == 1) {
        return la.front();
    }

    Str maptiebreakopt = options::get("maptiebreak");
    if (maptiebreakopt == "critical") {
        List<gate*> lag;
        for (auto &a : la) {
            lag.push_back(a.targetgp);
        }
        gate *gp = future.MostCriticalIn(lag);
        QL_ASSERT(gp != NULL);
        for (auto &a : la) {
            if (a.targetgp == gp) {
                // DOUT(" ... took first alternative with most critical target gate");
                return a;
            }
        }
        return la.front();
    }

    if (maptiebreakopt == "random") {
        Alter res;
        std::uniform_int_distribution<> dis(0, (la.size()-1));
        UInt choice = dis(gen);
        UInt i = 0;
        for (auto &a : la) {
            if (i == choice) {
                res = a;
                break;
            }
            i++;
        }
        // DOUT(" ... took random draw " << choice << " from 0.." << (la.size()-1));
        return res;
    }

    if (maptiebreakopt == "last") {
        // DOUT(" ... took last " << " from 0.." << (la.size()-1));
        return la.back();
    }

    if (maptiebreakopt == "first") {
        // DOUT(" ... took first " << " from 0.." << (la.size()-1));
        return la.front();
    }

    return la.front();  // to shut up gcc
}

// Map the gate/operands of a gate that has been routed or doesn't require routing
void Mapper::MapRoutedGate(gate *gp, Past &past) {
    QL_DOUT("MapRoutedGate on virtual: " << gp->qasm() );

    // MakeReal of this gate maps its qubit operands and optionally updates its gate name
    // when the gate name was updated, a new gate with that name is created;
    // when that new gate is a composite gate, it is immediately decomposed (by gate creation)
    // the resulting gate/expansion (anyhow a sequence of gates) is collected in circ
    circuit circ;   // result of MakeReal
    past.MakeReal(gp, circ);
    for (auto newgp : circ)
    {
        QL_DOUT(" ... new mapped real gate, about to be added to past: " << newgp->qasm() );
        past.AddAndSchedule(newgp);
    }
}

// commit Alter resa
// generating swaps in past
// and taking it out of future when done with it
void Mapper::CommitAlter(Alter &resa, Future &future, Past &past) {
    gate *resgp = resa.targetgp;   // and the 2q target gate then in resgp
    resa.DPRINT("... CommitAlter, alternative to commit, will add swaps and then map target 2q gate");

    Str mapselectswapsopt = options::get("mapselectswaps");
    resa.AddSwaps(past, mapselectswapsopt);

    // when only some swaps were added, the resgp might not yet be NN, so recheck
    auto &q = resgp->operands;
    if (grid.MinHops(past.MapQubit(q[0]), past.MapQubit(q[1])) == 1) {
        // resgp is NN: so done with this 2q gate
        // DOUT("... CommitAlter, target 2q is NN, map it and done: " << resgp->qasm());
        MapRoutedGate(resgp, past);     // the 2q target gate is NN now and thus can be mapped
        future.DoneGate(resgp);         // and then taken out of future
    } else {
        // DOUT("... CommitAlter, target 2q is not NN yet, keep it: " << resgp->qasm());
    }
}

// Find gates in future.avlist that do not require routing, take them out and map them.
// Ultimately, no gates remain or only gates that require routing.
// Return false when no gates remain at all.
// Return true when any gates remain; those gates are returned in lg.
//
// Behavior depends on the value of option maplookahead and alsoNN2q parameter
// alsoNN2q is true:
//   maplookahead == "no":             while (next in circuit is nonq or 1q) map gate; return when it is 2q (maybe NN)
//                                     in this case, GetNonQuantumGates only returns a nonq when it is next in circuit
//              == "1qfirst":          while (nonq or 1q) map gate; return most critical 2q (maybe NN)
//              == "noroutingfirst":   while (nonq or 1q or 2qNN) map gate; return most critical 2q (nonNN)
//              == "all":              while (nonq or 1q or 2qNN) map gate; return all 2q (nonNN)
// alsoNN2q is false:
//   maplookahead == "no":             while (next in circuit is nonq or 1q) map gate; return when it is 2q (maybe NN)
//                                     in this case, GetNonQuantumGates only returns a nonq when it is next in circuit
//              == "1qfirst":          while (nonq or 1q) map gate; return most critical 2q (nonNN or NN)
//              == "noroutingfirst":   while (nonq or 1q) map gate; return most critical 2q (nonNN or NN)
//              == "all":              while (nonq or 1q) map gate; return all 2q (nonNN or NN)
//
Bool Mapper::MapMappableGates(Future &future, Past &past, List<gate*> &lg, Bool alsoNN2q) {
    List<gate*>   nonqlg; // list of non-quantum gates in avlist
    List<gate*>   qlg;    // list of (remaining) gates in avlist

    QL_DOUT("MapMappableGates entry");
    while (1) {
        if (future.GetNonQuantumGates(nonqlg)) {
            // avlist contains non-quantum gates
            // and GetNonQuantumGates indicates these (in nonqlg) must be done first
            QL_DOUT("MapMappableGates, there is a set of non-quantum gates");
            for (auto gp : nonqlg) {
                // here add code to map qubit use of any non-quantum instruction????
                // dummy gates are nonq gates internal to OpenQL such as SOURCE/SINK; don't output them
                if (gp->type() != __dummy_gate__) {
                    // past only can contain quantum gates, so non-quantum gates must by-pass Past
                    past.ByPass(gp);    // this flushes past.lg first to outlg
                }
                future.DoneGate(gp); // so on avlist= nonNN2q -> NN2q -> 1q -> nonq: the nonq is done first
                QL_DOUT("MapMappableGates, done with " << gp->qasm());
            }
            QL_DOUT("MapMappableGates, done with set of non-quantum gates, continuing ...");
            continue;
        }
        if (!future.GetGates(qlg)) {
            QL_DOUT("MapMappableGates, no gates anymore, return");
            // avlist doesn't contain any gate
            lg.clear();
            return false;
        }

        // avlist contains quantum gates
        // and GetNonQuantumGates/GetGates indicate these (in qlg) must be done now
        Bool foundone = false;  // whether a quantum gate was found that never requires routing
        for (auto gp : qlg) {
            if (gp->type() == gate_type_t::__wait_gate__ || gp->operands.size() == 1) {
                // a quantum gate not requiring routing ever is found
                MapRoutedGate(gp, past);
                future.DoneGate(gp);
                foundone = true;    // a quantum gate was found that never requires routing
                // so on avlist= nonNN2q -> NN2q -> 1q: the 1q is done first
                break;
            }
        }
        if (foundone) {
            continue;
        }
        // qlg only contains 2q gates (that could require routing)
        if (alsoNN2q) {
            // when there is a 2q in qlg that is mappable already, map it
            // when more, take most critical one first (because qlg is ordered, most critical first)
            for (auto gp : qlg) {
                auto &q = gp->operands;
                UInt  src = past.MapQubit(q[0]);      // interpret virtual operands in current map
                UInt  tgt = past.MapQubit(q[1]);
                UInt  d = grid.MinHops(src, tgt);    // and find minimum number of hops between real counterparts
                if (d == 1) {
                    QL_DOUT("MapMappableGates, NN no routing: " << gp->qasm() << " in real (q" << src << ",q" << tgt << ")");
                    MapRoutedGate(gp, past);
                    future.DoneGate(gp);
                    foundone = true;    // a 2q quantum gate was found that was mappable
                    // so on avlist= nonNN2q -> NN2q: the NN2q is done first
                    break;
                }
            }
            if (foundone) {
                // found a mappable 2q one, and mapped it
                // don't map more mappable 2q ones
                // (they might not be critical, the now available 1q gates may hide a more critical 2q gate),
                // but deal with all available non-quantum, and 1q gates first,
                // and only when non of those remain, map a next mappable 2q (now most critical) one
                QL_DOUT("MapMappableGates, found and mapped an easy quantum gate, continuing ...");
                continue;
            }
            QL_DOUT("MapMappableGates, only nonNN 2q gates remain: ...");
        } else {
            QL_DOUT("MapMappableGates, only 2q gates remain (nonNN and NN): ...");
        }
        // avlist (qlg) only contains 2q gates (when alsoNN2q: only non-NN ones; otherwise also perhaps NN ones)
        lg = qlg;
        if (logger::log_level >= logger::LogLevel::LOG_DEBUG) {
            for (auto gp : lg) {
                QL_DOUT("... 2q gate returned: " << gp->qasm());
            }
        }
        return true;
    }
}

// select Alter determined by strategy defined by mapper options
// - if base[rc], select from whole list of Alters, of which all 'remain'
// - if minextend[rc], select Alter from list of Alters with minimal cycle extension of given past
//   when several remain with equal minimum extension, recurse to reduce this set of remaining ones
//   - level: level of recursion at which SelectAlter is called: 0 is base, 1 is 1st, etc.
//   - option mapselectmaxlevel: max level of recursion to use, where inf indicates no maximum
// - maptiebreak option indicates which one to take when several (still) remain
// result is returned in resa
void Mapper::SelectAlter(List<Alter> &la, Alter &resa, Future &future, Past &past, Past &basePast, Int level) {
    // la are all alternatives we enter with
    QL_ASSERT(!la.empty());  // so there is always a result Alter

    List<Alter> gla;       // good alternative subset of la, suitable to go in recursion with
    List<Alter> bla;       // best alternative subset of gla, suitable to choose result from

    QL_DOUT("SelectAlter ENTRY level=" << level << " from " << la.size() << " alternatives");
    auto mapperopt = options::get("mapper");
    if (mapperopt == "base" || mapperopt == "baserc") {
        Alter::DPRINT("... SelectAlter base (equally good/best) alternatives:", la);
        resa = ChooseAlter(la, future);
        resa.DPRINT("... the selected Alter is");
        // DOUT("SelectAlter DONE level=" << level << " from " << la.size() << " alternatives");
        return;
    }
    QL_ASSERT(mapperopt == "minextend" || mapperopt == "minextendrc" || mapperopt == "maxfidelity");

    // Compute a.score of each alternative relative to basePast, and sort la on it, minimum first
    for (auto &a : la) {
        a.DPRINT("Considering extension by alternative: ...");
        a.Extend(past, basePast);           // locally here, past will be cloned and kept in alter
        // and the extension stored into the a.score
    }
    la.sort([this](const Alter &a1, const Alter &a2) { return a1.score < a2.score; });
    Alter::DPRINT("... SelectAlter sorted all entry alternatives after extension:", la);

    // Reduce sorted list of alternatives (la) to list of good alternatives (gla)
    // suitable to find in recursion which is/are really best;
    // this need not be only those with minimum extend, it can be more.
    // With option mapselectmaxwidth="min" in which "min" stands for minimal number, we get just those minimal ones.
    // With other option values, we are more forgiving but that easily lets the number of alternatives explode.
    gla = la;
    gla.remove_if([this,la](const Alter& a) { return a.score != la.front().score; });
    UInt las = la.size();
    UInt glas = gla.size();
    auto mapselectmaxwidthopt = options::get("mapselectmaxwidth");
    if ("min" != mapselectmaxwidthopt) {
        UInt keep = 1;
        if (mapselectmaxwidthopt == "minplusone") {
            keep = glas+1;
        } else if (mapselectmaxwidthopt == "minplushalfmin") {
            keep = glas+glas/2;
        } else if (mapselectmaxwidthopt == "minplusmin") {
            keep = glas*2;
        } else if (mapselectmaxwidthopt == "all") {
            keep = las;
        } if (keep < las) {
            gla = la;
            List<Alter>::iterator  ia;
            ia = gla.begin();
            advance(ia, keep);
            gla.erase(ia, gla.end());
        } else {
            gla = la;
        }
    }
    // DOUT("SelectAlter mapselectmaxwidth=" << mapselectmaxwidthopt << " level=" << level << " reduced la to gla");
    Alter::DPRINT("... SelectAlter good alternatives before recursion:", gla);

    // Prepare for recursion;
    // option mapselectmaxlevel indicates the maximum level of recursion (0 is no recursion)
    auto mapselectmaxlevelstring = options::get("mapselectmaxlevel");
    Int mapselectmaxlevel = (mapselectmaxlevelstring == "inf") ? MAX_CYCLE : parse_int(mapselectmaxlevelstring);

    // When maxlevel has been reached, stop the recursion, and choose from the best minextend/maxfidelity alternatives
    if (level >= mapselectmaxlevel) {
        // Reduce list of good alternatives (gla) to list of minextend/maxfidelity best alternatives (bla)
        // and make a choice from that list to return as result
        bla = gla;
        bla.remove_if([this,gla](const Alter& a) { return a.score != gla.front().score; });
        Alter::DPRINT("... SelectAlter reduced to best alternatives to choose result from:", bla);
        resa = ChooseAlter(bla, future);
        resa.DPRINT("... the selected Alter (STOPPING RECURSION) is");
        // DOUT("SelectAlter DONE level=" << level << " from " << bla.size() << " best alternatives");
        return;
    }

    // Otherwise, prepare using recursion to choose from the good alternatives,
    // i.e. make a recursion step looking ahead to decide which alternative is best
    //
    // For each alternative in gla,
    // lookahead for next non-NN2q gates, and comparing them for their alternative mappings;
    // the lookahead alternative with the least overall extension (i.e. relative to basePast) is chosen,
    // and the current alternative on top of which it was build
    // is chosen at the current level, unwinding the recursion.
    //
    // Recursion could stop above because:
    // - max level of recursion was reached
    // Recursion can stop here because of:
    // - end-of-circuit (no non-NN 2q gates remain).
    //
    // When gla.size() == 1, we still want to know its minimum extension, to compare with competitors,
    // since that is not just a local figure but the extension from basePast;
    // so indeed with only one alternative we may still go into recursion below.
    // This means that recursion always goes to maxlevel or end-of-circuit.
    // This anomaly may need correction.
    // DOUT("... SelectAlter level=" << level << " entering recursion with " << gla.size() << " good alternatives");
    for (auto &a : gla) {
        a.DPRINT("... ... considering alternative:");
        Future future_copy = future;            // copy!
        Past   past_copy = past;                // copy!
        CommitAlter(a, future_copy, past_copy);
        a.DPRINT("... ... committed this alternative first before recursion:");

        Bool    havegates;                  // are there still non-NN 2q gates to map?
        List<gate*> lg;            // list of non-NN 2q gates taken from avlist, as returned from MapMappableGates
        Str maplookaheadopt = options::get("maplookahead");
        Str maprecNN2qopt = options::get("maprecNN2q");
        // In recursion, look at option maprecNN2q:
        // - MapMappableGates with alsoNN2q==true is greedy and immediately maps each 1q and NN 2q gate
        // - MapMappableGates with alsoNN2q==false is not greedy, maps all 1q gates but not the (NN) 2q gates
        //
        // when yes and when maplookaheadopt is noroutingfirst or all, let MapMappableGates stop mapping only on nonNN2q
        // when no, let MapMappableGates stop mapping on any 2q
        // This creates more clear recursion: one 2q at a time instead of a possible empty set of NN2qs followed by a nonNN2q;
        // also when a NN2q is found, this is perfect; this is not seen when immediately mapping all NN2qs.
        // So goal is to prove that maprecNN2q should be no at this place, in the recursion step, but not at level 0!
        Bool alsoNN2q = (maprecNN2qopt == "yes") && (maplookaheadopt == "noroutingfirst" || maplookaheadopt == "all");
        havegates = MapMappableGates(future_copy, past_copy, lg, alsoNN2q); // map all easy gates; remainder returned in lg

        if (havegates) {
            // DOUT("... ... SelectAlter level=" << level << ", committed + mapped easy gates, now facing " << lg.size() << " 2q gates to evaluate next");
            List<Alter> la;                // list that will hold all variations, as returned by GenAlters
            GenAlters(lg, la, past_copy);       // gen all possible variations to make gates in lg NN, in current past.v2r mapping
            // DOUT("... ... SelectAlter level=" << level << ", generated for these 2q gates " << la.size() << " alternatives; RECURSE ... ");
            Alter resa;                         // result alternative selected and returned by next SelectAlter call
            SelectAlter(la, resa, future_copy, past_copy, basePast, level+1); // recurse, best in resa ...
            resa.DPRINT("... ... SelectAlter, generated for these 2q gates ... ; RECURSE DONE; resulting alternative ");
            a.score = resa.score;               // extension of deep recursion is treated as extension at current level,
            // by this an alternative started bad may be compensated by deeper alts
        } else {
            // DOUT("... ... SelectAlter level=" << level << ", no gates to evaluate next; RECURSION BOTTOM");
            auto mapperopt = options::get("mapper");
            if (mapperopt == "maxfidelity") {
                QL_FATAL("Mapper option maxfidelity has been disabled");
                // a.score = quick_fidelity(past_copy.lg);
            } else {
                a.score = past_copy.MaxFreeCycle() - basePast.MaxFreeCycle();
            }
            a.DPRINT("... ... SelectAlter, after committing this alternative, mapped easy gates, no gates to evaluate next; RECURSION BOTTOM");
        }
        a.DPRINT("... ... DONE considering alternative:");
    }
    // Sort list of good alternatives (gla) on score resulting after recursion
    gla.sort([this](const Alter &a1, const Alter &a2) { return a1.score < a2.score; });
    Alter::DPRINT("... SelectAlter sorted alternatives after recursion:", gla);

    // Reduce list of good alternatives (gla) of before recursion to list of equally minimal best alternatives now (bla)
    // and make a choice from that list to return as result
    bla = gla;
    bla.remove_if([this,gla](const Alter& a) { return a.score != gla.front().score; });
    Alter::DPRINT("... SelectAlter equally best alternatives on return of RECURSION:", bla);
    resa = ChooseAlter(bla, future);
    resa.DPRINT("... the selected Alter is");
    // DOUT("... SelectAlter level=" << level << " selecting from " << bla.size() << " equally good alternatives above DONE");
    QL_DOUT("SelectAlter DONE level=" << level << " from " << la.size() << " alternatives");
}

// Given the states of past and future
// map all mappable gates and find the non-mappable ones
// for those evaluate what to do next and do it;
// during recursion, comparison is done with the base past (bottom of recursion stack),
// and past is the last past (top of recursion stack) relative to which the mapping is done.
void Mapper::MapGates(Future &future, Past &past, Past &basePast) {
    List<gate*> lg;              // list of non-mappable gates taken from avlist, as returned from MapMappableGates
    Str maplookaheadopt = options::get("maplookahead");
    Bool alsoNN2q = (maplookaheadopt == "noroutingfirst" || maplookaheadopt == "all");
    while (MapMappableGates(future, past, lg, alsoNN2q)) { // returns false when no gates remain
        // all gates in lg are two-qubit quantum gates that cannot be mapped
        // select which one(s) to (partially) route, according to one of the known strategies
        // the only requirement on the code below is that at least something is done that decreases the problem

        // generate all variations
        List<Alter> la;                // list that will hold all variations, as returned by GenAlters
        GenAlters(lg, la, past);            // gen all possible variations to make gates in lg NN, in current past.v2r mapping

        // select best one
        Alter resa;
        SelectAlter(la, resa, future, past, basePast, 0);
        // select one according to strategy specified by options; result in resa

        // commit to best one
        // add all or just one swap, as described by resa, to THIS past, and schedule them/it in
        CommitAlter(resa, future, past);
    }
}

// Map the circuit's gates in the provided context (v2r maps), updating circuit and v2r maps
void Mapper::MapCircuit(quantum_kernel &kernel, Virt2Real &v2r) {
    Future  future;         // future window, presents input in avlist
    Past    mainPast;       // past window, contains output schedule, storing all gates until taken out
    Scheduler sched;        // new scheduler instance (from src/scheduler.h) used for its dependence graph

    future.Init(platformp);
    future.SetCircuit(kernel, sched, nq, nc, nb); // constructs depgraph, initializes avlist, ready for producing gates
    kernel.c.clear();       // future has copied kernel.c to private data; kernel.c ready for use by new_gate
    kernelp = &kernel;      // keep kernel to call kernelp->gate() inside Past.new_gate(), to create new gates

    mainPast.Init(platformp, kernelp, &grid);  // mainPast and Past clones inside Alters ready for generating output schedules into
    mainPast.ImportV2r(v2r);    // give it the current mapping/state
    // mainPast.DPRINT("start mapping");

    MapGates(future, mainPast, mainPast);
    mainPast.FlushAll();                // all output to mainPast.outlg, the output window of mainPast

    // mainPast.DPRINT("end mapping");

    QL_DOUT("... retrieving outCirc from mainPast.outlg; swapping outCirc with kernel.c, kernel.c contains output circuit");
    circuit outCirc;
    mainPast.Out(outCirc);                          // copy (final part of) mainPast's output window into this outCirc
    kernel.c.swap(outCirc);                         // and then to kernel.c
    kernel.cycles_valid = true;                     // decomposition was scheduled in; see Past.Add() and Past.Schedule()
    mainPast.ExportV2r(v2r);
    nswapsadded = mainPast.NumberOfSwapsAdded();
    nmovesadded = mainPast.NumberOfMovesAdded();
}

// decompose all gates that have a definition with _prim appended to its name
void Mapper::MakePrimitives(quantum_kernel &kernel) {
    QL_DOUT("MakePrimitives circuit ...");

    circuit     input_gatepv = kernel.c;    // copy to allow kernel.c use by Past.new_gate
    kernel.c.clear();                           // kernel.c ready for use by new_gate

    Past            mainPast;                   // output window in which gates are scheduled
    mainPast.Init(platformp, kernelp, &grid);

    for (auto & gp : input_gatepv) {
        circuit tmpCirc;
        mainPast.MakePrimitive(gp, tmpCirc);    // decompose gp into tmpCirc; on failure, copy gp into tmpCirc
        for (auto newgp : tmpCirc) {
            mainPast.AddAndSchedule(newgp);     // decomposition is scheduled in gate by gate
        }
    }
    mainPast.FlushAll();

    circuit     outCirc;                    // ultimate output gate stream
    mainPast.Out(outCirc);
    kernel.c.swap(outCirc);
    kernel.cycles_valid = true;                 // decomposition was scheduled in above

    QL_DOUT("MakePrimitives circuit [DONE]");
}

// map kernel's circuit, main mapper entry once per kernel
void Mapper::Map(quantum_kernel& kernel) {
    QL_DOUT("Mapping kernel " << kernel.name << " [START]");
    QL_DOUT("... kernel original virtual number of qubits=" << kernel.qubit_count);
    nc = kernel.creg_count;     // in absence of platform creg_count, take it from kernel, i.e. from OpenQL program
    nb = kernel.breg_count;     // in absence of platform breg_count, take it from kernel, i.e. from OpenQL program
    kernelp = NULL;             // no new_gates until kernel.c has been copied

    Virt2Real   v2r;            // current mapping while mapping this kernel

    auto mapassumezeroinitstateopt = options::get("mapassumezeroinitstate");
    QL_DOUT("Mapper::Map before v2r.Init: mapassumezeroinitstateopt=" << mapassumezeroinitstateopt);

    // unify all incoming v2rs into v2r to compute kernel input mapping;
    // but until inter-kernel mapping is implemented, take program initial mapping for it
    v2r.Init(nq);               // v2r now contains program initial mapping
    v2r.DPRINT("After initialization");

    v2r.Export(v2r_in);  // from v2r to caller for reporting
    v2r.Export(rs_in);   // from v2r to caller for reporting

    Str initialplaceopt = options::get("initialplace");
    if (initialplaceopt != "no") {
#ifdef INITIALPLACE
        Str initialplace2qhorizonopt = options::get("initialplace2qhorizon");
        QL_DOUT("InitialPlace: kernel=" << kernel.name << " initialplace=" << initialplaceopt << " initialplace2qhorizon=" << initialplace2qhorizonopt << " [START]");
        InitialPlace    ip;             // initial placer facility
        ipr_t           ipok;           // one of several ip result possibilities
        Real          iptimetaken;      // time solving the initial placement took, in seconds

        ip.Init(&grid, platformp);
        ip.Place(kernel.c, v2r, ipok, iptimetaken, initialplaceopt); // compute mapping (in v2r) using ip model, may fail
        QL_DOUT("InitialPlace: kernel=" << kernel.name << " initialplace=" << initialplaceopt << " initialplace2qhorizon=" << initialplace2qhorizonopt << " result=" << ip.ipr2string(ipok) << " iptimetaken=" << iptimetaken << " seconds [DONE]");
#else // ifdef INITIALPLACE
        QL_DOUT("InitialPlace support disabled during OpenQL build [DONE]");
        QL_WOUT("InitialPlace support disabled during OpenQL build [DONE]");
#endif // ifdef INITIALPLACE
    }
    v2r.DPRINT("After InitialPlace");

    v2r.Export(v2r_ip);  // from v2r to caller for reporting
    v2r.Export(rs_ip);   // from v2r to caller for reporting

    mapassumezeroinitstateopt = options::get("mapassumezeroinitstate");
    QL_DOUT("Mapper::Map before MapCircuit: mapassumezeroinitstateopt=" << mapassumezeroinitstateopt);

    MapCircuit(kernel, v2r);        // updates kernel.c with swaps, maps all gates, updates v2r map
    v2r.DPRINT("After heuristics");

    MakePrimitives(kernel);         // decompose to primitives as specified in the config file

    kernel.qubit_count = nq;        // bluntly copy nq (==#real qubits), so that all kernels get the same qubit_count
    v2r.Export(v2r_out);     // from v2r to caller for reporting
    v2r.Export(rs_out);      // from v2r to caller for reporting

    QL_DOUT("Mapping kernel " << kernel.name << " [DONE]");
}

// initialize mapper for whole program
// lots could be split off for the whole program, once that is needed
//
// initialization for a particular kernel is separate (in Map entry)
void Mapper::Init(const quantum_platform *p) {
    // DOUT("Mapping initialization ...");
    // DOUT("... Grid initialization: platform qubits->coordinates, ->neighbors, distance ...");
    platformp = p;
    nq = p->qubit_number;
    // nc = p->creg_number;  // nc should come from platform, but doesn't; is taken from kernel in Map
    // nb = p->breg_number;  // nb should come from platform, but doesn't; is taken from kernel in Map
    RandomInit();
    // DOUT("... platform/real number of qubits=" << nq << ");
    cycle_time = p->cycle_time;

    grid.Init(platformp);

    // DOUT("Mapping initialization [DONE]");
}

} // namespace mapper
} // namespace ql<|MERGE_RESOLUTION|>--- conflicted
+++ resolved
@@ -977,23 +977,15 @@
     const Vec<UInt> &cregs,
     UInt duration,
     Real angle,
-<<<<<<< HEAD
-    const Vec<UInt> &bregs
-=======
     const Vec<UInt> &bregs,
     cond_type_t gcond,
     const Vec<UInt> &gcondregs
->>>>>>> 8dbf631b
 ) const {
     Bool added;
     QL_ASSERT(circ.empty());
     QL_ASSERT(kernelp->c.empty());
-<<<<<<< HEAD
-    added = kernelp->gate_nonfatal(gname, qubits, cregs, duration, angle, bregs);   // creates gates in kernelp->c
-=======
     // create gate(s) in kernelp->c
     added = kernelp->gate_nonfatal(gname, qubits, cregs, duration, angle, bregs, gcond, gcondregs);
->>>>>>> 8dbf631b
     circ = kernelp->c;
     kernelp->c.clear();
     for (auto gp : circ) {
@@ -1281,11 +1273,6 @@
         real_gname.append("_real");
     }
 
-<<<<<<< HEAD
-    Bool created = new_gate(circ, real_gname, real_qubits, gp->creg_operands, gp->duration, gp->angle, gp->breg_operands);
-    if (!created) {
-        created = new_gate(circ, gname, real_qubits, gp->creg_operands, gp->duration, gp->angle, gp->breg_operands);
-=======
     Bool created = new_gate(
         circ,
         real_gname,
@@ -1309,7 +1296,6 @@
             gp->condition,
             gp->cond_operands
         );
->>>>>>> 8dbf631b
         if (!created) {
             QL_FATAL("MakeReal: failed creating gate " << real_gname << " or " << gname);
         }
@@ -1325,11 +1311,6 @@
     stripname(gname);
     Str prim_gname = gname;
     prim_gname.append("_prim");
-<<<<<<< HEAD
-    Bool created = new_gate(circ, prim_gname, gp->operands, gp->creg_operands, gp->duration, gp->angle, gp->breg_operands);
-    if (!created) {
-        created = new_gate(circ, gname, gp->operands, gp->creg_operands, gp->duration, gp->angle, gp->breg_operands);
-=======
     Bool created = new_gate(
         circ,
         prim_gname,
@@ -1353,7 +1334,6 @@
             gp->condition,
             gp->cond_operands
         );
->>>>>>> 8dbf631b
         if (!created) {
             QL_FATAL("MakePrimtive: failed creating gate " << prim_gname << " or " << gname);
         }

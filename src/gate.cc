--- conflicted
+++ resolved
@@ -10,12 +10,40 @@
 
 namespace ql {
 
-<<<<<<< HEAD
-bool gate::is_conditional() const {
+using namespace utils;
+
+Bool gate::is_conditional() const {
     return condition != cond_always;
 }
 
-bool gate::is_valid_cond(cond_type_t condition, std::vector<size_t> cond_operands) {
+instruction_t gate::cond_qasm() const {
+    QL_ASSERT(gate::is_valid_cond(condition, cond_operands));
+    switch (condition) {
+        case cond_always:
+            return "";
+        case cond_never:
+            return instruction_t("cond(0) ");
+        case cond:
+            return instruction_t("cond(b[" + to_string(cond_operands[0]) + "]) ");
+        case cond_not:
+            return instruction_t("cond(!b[" + to_string(cond_operands[0]) + "]) ");
+        case cond_and:
+            return instruction_t("cond(b[" + to_string(cond_operands[0]) + "]&&b[" + to_string(cond_operands[1]) + ") ");
+        case cond_nand:
+            return instruction_t("cond(!(b[" + to_string(cond_operands[0]) + "]&&b[" + to_string(cond_operands[1]) + ")) ");
+        case cond_or:
+            return instruction_t("cond(b[" + to_string(cond_operands[0]) + "]||b[" + to_string(cond_operands[1]) + ") ");
+        case cond_nor:
+            return instruction_t("cond(!(b[" + to_string(cond_operands[0]) + "]||b[" + to_string(cond_operands[1]) + ")) ");
+        case cond_xor:
+            return instruction_t("cond(b[" + to_string(cond_operands[0]) + "]^^b[" + to_string(cond_operands[1]) + ") ");
+        case cond_nxor:
+            return instruction_t("cond(!(b[" + to_string(cond_operands[0]) + "]^^b[" + to_string(cond_operands[1]) + ")) ");
+    }
+    return "";
+}
+
+Bool gate::is_valid_cond(cond_type_t condition, const Vec<UInt> &cond_operands) {
     switch (condition) {
     case cond_always:
     case cond_never:
@@ -34,50 +62,14 @@
     return false;
 }
 
-instruction_t gate::cond_qasm() const {
-    ASSERT(gate::is_valid_cond(condition, cond_operands));
-    switch (condition) {
-    case cond_always:
-        return "";
-    case cond_never:
-        return instruction_t("cond(0) ");
-    case cond:
-        return instruction_t("cond(b[" + std::to_string(cond_operands[0]) + "]) ");
-    case cond_not:
-        return instruction_t("cond(!b[" + std::to_string(cond_operands[0]) + "]) ");
-    case cond_and:
-        return instruction_t("cond(b[" + std::to_string(cond_operands[0]) + "]&&b[" + std::to_string(cond_operands[1]) + ") ");
-    case cond_nand:
-        return instruction_t("cond(!(b[" + std::to_string(cond_operands[0]) + "]&&b[" + std::to_string(cond_operands[1]) + ")) ");
-    case cond_or:
-        return instruction_t("cond(b[" + std::to_string(cond_operands[0]) + "]||b[" + std::to_string(cond_operands[1]) + ") ");
-    case cond_nor:
-        return instruction_t("cond(!(b[" + std::to_string(cond_operands[0]) + "]||b[" + std::to_string(cond_operands[1]) + ")) ");
-    case cond_xor:
-        return instruction_t("cond(b[" + std::to_string(cond_operands[0]) + "]^^b[" + std::to_string(cond_operands[1]) + ") ");
-    case cond_nxor:
-        return instruction_t("cond(!(b[" + std::to_string(cond_operands[0]) + "]^^b[" + std::to_string(cond_operands[1]) + ")) ");
-    }
-    return "";
-}
-
-identity::identity(size_t q) : m(identity_c) {
-=======
-using namespace utils;
-
 identity::identity(UInt q) : m(identity_c) {
->>>>>>> 0a72dcc7
     name = "i";
     duration = 40;
     operands.push_back(q);
 }
 
 instruction_t identity::qasm() const {
-<<<<<<< HEAD
-    return instruction_t(cond_qasm() + "i q[" + std::to_string(operands[0]) + "]");
-=======
-    return instruction_t("i q[" + to_string(operands[0]) + "]");
->>>>>>> 0a72dcc7
+    return instruction_t(cond_qasm() + "i q[" + to_string(operands[0]) + "]");
 }
 
 gate_type_t identity::type() const {
@@ -95,11 +87,7 @@
 }
 
 instruction_t hadamard::qasm() const {
-<<<<<<< HEAD
-    return instruction_t(cond_qasm() + "h q[" + std::to_string(operands[0]) + "]");
-=======
-    return instruction_t("h q[" + to_string(operands[0]) + "]");
->>>>>>> 0a72dcc7
+    return instruction_t(cond_qasm() + "h q[" + to_string(operands[0]) + "]");
 }
 
 gate_type_t hadamard::type() const {
@@ -117,11 +105,7 @@
 }
 
 instruction_t phase::qasm() const {
-<<<<<<< HEAD
-    return instruction_t(cond_qasm() + "s q[" + std::to_string(operands[0]) + "]");
-=======
-    return instruction_t("s q[" + to_string(operands[0]) + "]");
->>>>>>> 0a72dcc7
+    return instruction_t(cond_qasm() + "s q[" + to_string(operands[0]) + "]");
 }
 
 gate_type_t phase::type() const {
@@ -142,11 +126,7 @@
 }
 
 instruction_t phasedag::qasm() const {
-<<<<<<< HEAD
-    return instruction_t(cond_qasm() + "sdag q[" + std::to_string(operands[0]) + "]");
-=======
-    return instruction_t("sdag q[" + to_string(operands[0]) + "]");
->>>>>>> 0a72dcc7
+    return instruction_t(cond_qasm() + "sdag q[" + to_string(operands[0]) + "]");
 }
 
 gate_type_t phasedag::type() const {
@@ -169,11 +149,7 @@
 }
 
 instruction_t rx::qasm() const {
-<<<<<<< HEAD
-    return instruction_t(cond_qasm() + "rx q[" + std::to_string(operands[0]) + "], " + std::to_string(angle) );
-=======
-    return instruction_t("rx q[" + to_string(operands[0]) + "], " + to_string(angle));
->>>>>>> 0a72dcc7
+    return instruction_t(cond_qasm() + "rx q[" + to_string(operands[0]) + "], " + to_string(angle));
 }
 
 gate_type_t rx::type() const {
@@ -196,11 +172,7 @@
 }
 
 instruction_t ry::qasm() const {
-<<<<<<< HEAD
-    return instruction_t(cond_qasm() + "ry q[" + std::to_string(operands[0]) + "], " + std::to_string(angle) );
-=======
-    return instruction_t("ry q[" + to_string(operands[0]) + "], " + to_string(angle));
->>>>>>> 0a72dcc7
+    return instruction_t(cond_qasm() + "ry q[" + to_string(operands[0]) + "], " + to_string(angle));
 }
 
 gate_type_t ry::type() const {
@@ -223,11 +195,7 @@
 }
 
 instruction_t rz::qasm() const {
-<<<<<<< HEAD
-    return instruction_t(cond_qasm() + "rz q[" + std::to_string(operands[0]) + "], " + std::to_string(angle) );
-=======
-    return instruction_t("rz q[" + to_string(operands[0]) + "], " + to_string(angle));
->>>>>>> 0a72dcc7
+    return instruction_t(cond_qasm() + "rz q[" + to_string(operands[0]) + "], " + to_string(angle));
 }
 
 gate_type_t rz::type() const {
@@ -245,11 +213,7 @@
 }
 
 instruction_t t::qasm() const {
-<<<<<<< HEAD
-    return instruction_t(cond_qasm() + "t q[" + std::to_string(operands[0]) + "]");
-=======
-    return instruction_t("t q[" + to_string(operands[0]) + "]");
->>>>>>> 0a72dcc7
+    return instruction_t(cond_qasm() + "t q[" + to_string(operands[0]) + "]");
 }
 
 gate_type_t t::type() const {
@@ -267,11 +231,7 @@
 }
 
 instruction_t tdag::qasm() const {
-<<<<<<< HEAD
-    return instruction_t(cond_qasm() + "tdag q[" + std::to_string(operands[0]) + "]");
-=======
-    return instruction_t("tdag q[" + to_string(operands[0]) + "]");
->>>>>>> 0a72dcc7
+    return instruction_t(cond_qasm() + "tdag q[" + to_string(operands[0]) + "]");
 }
 
 gate_type_t tdag::type() const {
@@ -289,11 +249,7 @@
 }
 
 instruction_t pauli_x::qasm() const {
-<<<<<<< HEAD
-    return instruction_t(cond_qasm() + "x q[" + std::to_string(operands[0]) + "]");
-=======
-    return instruction_t("x q[" + to_string(operands[0]) + "]");
->>>>>>> 0a72dcc7
+    return instruction_t(cond_qasm() + "x q[" + to_string(operands[0]) + "]");
 }
 
 gate_type_t pauli_x::type() const {
@@ -311,11 +267,7 @@
 }
 
 instruction_t pauli_y::qasm() const {
-<<<<<<< HEAD
-    return instruction_t(cond_qasm() + "y q[" + std::to_string(operands[0]) + "]");
-=======
-    return instruction_t("y q[" + to_string(operands[0]) + "]");
->>>>>>> 0a72dcc7
+    return instruction_t(cond_qasm() + "y q[" + to_string(operands[0]) + "]");
 }
 
 gate_type_t pauli_y::type() const {
@@ -333,11 +285,7 @@
 }
 
 instruction_t pauli_z::qasm() const {
-<<<<<<< HEAD
-    return instruction_t(cond_qasm() + "z q[" + std::to_string(operands[0]) + "]");
-=======
-    return instruction_t("z q[" + to_string(operands[0]) + "]");
->>>>>>> 0a72dcc7
+    return instruction_t(cond_qasm() + "z q[" + to_string(operands[0]) + "]");
 }
 
 gate_type_t pauli_z::type() const {
@@ -355,11 +303,7 @@
 }
 
 instruction_t rx90::qasm() const {
-<<<<<<< HEAD
-    return instruction_t(cond_qasm() + "x90 q[" + std::to_string(operands[0]) + "]");
-=======
-    return instruction_t("x90 q[" + to_string(operands[0]) + "]");
->>>>>>> 0a72dcc7
+    return instruction_t(cond_qasm() + "x90 q[" + to_string(operands[0]) + "]");
 }
 
 gate_type_t rx90::type() const {
@@ -377,11 +321,7 @@
 }
 
 instruction_t mrx90::qasm() const {
-<<<<<<< HEAD
-    return instruction_t(cond_qasm() + "mx90 q[" + std::to_string(operands[0]) + "]");
-=======
-    return instruction_t("mx90 q[" + to_string(operands[0]) + "]");
->>>>>>> 0a72dcc7
+    return instruction_t(cond_qasm() + "mx90 q[" + to_string(operands[0]) + "]");
 }
 
 gate_type_t mrx90::type() const {
@@ -399,11 +339,7 @@
 }
 
 instruction_t rx180::qasm() const {
-<<<<<<< HEAD
-    return instruction_t(cond_qasm() + "x180 q[" + std::to_string(operands[0]) + "]");
-=======
-    return instruction_t("x180 q[" + to_string(operands[0]) + "]");
->>>>>>> 0a72dcc7
+    return instruction_t(cond_qasm() + "x180 q[" + to_string(operands[0]) + "]");
 }
 
 gate_type_t rx180::type() const {
@@ -421,11 +357,7 @@
 }
 
 instruction_t ry90::qasm() const {
-<<<<<<< HEAD
-    return instruction_t(cond_qasm() + "y90 q[" + std::to_string(operands[0]) + "]");
-=======
-    return instruction_t("y90 q[" + to_string(operands[0]) + "]");
->>>>>>> 0a72dcc7
+    return instruction_t(cond_qasm() + "y90 q[" + to_string(operands[0]) + "]");
 }
 
 gate_type_t ry90::type() const {
@@ -443,11 +375,7 @@
 }
 
 instruction_t mry90::qasm() const {
-<<<<<<< HEAD
-    return instruction_t(cond_qasm() + "my90 q[" + std::to_string(operands[0]) + "]");
-=======
-    return instruction_t("my90 q[" + to_string(operands[0]) + "]");
->>>>>>> 0a72dcc7
+    return instruction_t(cond_qasm() + "my90 q[" + to_string(operands[0]) + "]");
 }
 
 gate_type_t mry90::type() const {
@@ -465,11 +393,7 @@
 }
 
 instruction_t ry180::qasm() const {
-<<<<<<< HEAD
-    return instruction_t(cond_qasm() + "y180 q[" + std::to_string(operands[0]) + "]");
-=======
-    return instruction_t("y180 q[" + to_string(operands[0]) + "]");
->>>>>>> 0a72dcc7
+    return instruction_t(cond_qasm() + "y180 q[" + to_string(operands[0]) + "]");
 }
 
 gate_type_t ry180::type() const {
@@ -519,11 +443,7 @@
 }
 
 instruction_t prepz::qasm() const {
-<<<<<<< HEAD
-    return instruction_t(cond_qasm() + "prep_z q[" + std::to_string(operands[0]) +"]");
-=======
-    return instruction_t("prep_z q[" + to_string(operands[0]) +"]");
->>>>>>> 0a72dcc7
+    return instruction_t(cond_qasm() + "prep_z q[" + to_string(operands[0]) +"]");
 }
 
 gate_type_t prepz::type() const {
@@ -542,13 +462,8 @@
 }
 
 instruction_t cnot::qasm() const {
-<<<<<<< HEAD
-    return instruction_t(cond_qasm() + "cnot q[" + std::to_string(operands[0]) + "]"
-                         + ",q[" + std::to_string(operands[1]) + "]");
-=======
-    return instruction_t("cnot q[" + to_string(operands[0]) + "]"
+    return instruction_t(cond_qasm() + "cnot q[" + to_string(operands[0]) + "]"
                          + ",q[" + to_string(operands[1]) + "]");
->>>>>>> 0a72dcc7
 }
 
 gate_type_t cnot::type() const {
@@ -567,13 +482,8 @@
 }
 
 instruction_t cphase::qasm() const {
-<<<<<<< HEAD
-    return instruction_t(cond_qasm() + "cz q[" + std::to_string(operands[0]) + "]"
-                         + ",q[" + std::to_string(operands[1]) + "]");
-=======
-    return instruction_t("cz q[" + to_string(operands[0]) + "]"
+    return instruction_t(cond_qasm() + "cz q[" + to_string(operands[0]) + "]"
                          + ",q[" + to_string(operands[1]) + "]");
->>>>>>> 0a72dcc7
 }
 
 gate_type_t cphase::type() const {
@@ -593,15 +503,9 @@
 }
 
 instruction_t toffoli::qasm() const {
-<<<<<<< HEAD
-    return instruction_t(cond_qasm() + "toffoli q[" + std::to_string(operands[0]) + "]"
-                         + ",q[" + std::to_string(operands[1]) + "]"
-                         + ",q[" + std::to_string(operands[2]) + "]");
-=======
-    return instruction_t("toffoli q[" + to_string(operands[0]) + "]"
+    return instruction_t(cond_qasm() + "toffoli q[" + to_string(operands[0]) + "]"
                          + ",q[" + to_string(operands[1]) + "]"
                          + ",q[" + to_string(operands[2]) + "]");
->>>>>>> 0a72dcc7
 }
 
 gate_type_t toffoli::type() const {
@@ -637,13 +541,8 @@
 }
 
 instruction_t swap::qasm() const {
-<<<<<<< HEAD
-    return instruction_t(cond_qasm() + "swap q[" + std::to_string(operands[0]) + "]"
-                         + ",q[" + std::to_string(operands[1]) + "]");
-=======
-    return instruction_t("swap q[" + to_string(operands[0]) + "]"
+    return instruction_t(cond_qasm() + "swap q[" + to_string(operands[0]) + "]"
                          + ",q[" + to_string(operands[1]) + "]");
->>>>>>> 0a72dcc7
 }
 
 gate_type_t swap::type() const {
@@ -858,16 +757,10 @@
 }
 
 instruction_t custom_gate::qasm() const {
-<<<<<<< HEAD
-    std::stringstream ss;
-    size_t p = name.find(' ');
-    std::string gate_name = name.substr(0, p);
-    ss << cond_qasm();
-=======
     StrStrm ss;
     UInt p = name.find(' ');
     Str gate_name = name.substr(0, p);
->>>>>>> 0a72dcc7
+    ss << cond_qasm();
     if (operands.empty()) {
         ss << gate_name;
     } else if (operands.size() == 1) {
@@ -887,7 +780,6 @@
     if (creg_operands.size() == 1) {
         ss << ", r[" << creg_operands[0] << "]";
     } else if (creg_operands.size() > 1) {
-<<<<<<< HEAD
         ss << ", r[" << creg_operands[0] << "]";
         for (size_t i = 1; i < creg_operands.size(); i++) {
             ss << ", r[" << creg_operands[i] << "]";
@@ -900,11 +792,6 @@
         ss << ", b[" << breg_operands[0] << "]";
         for (size_t i = 1; i < breg_operands.size(); i++) {
             ss << ", b[" << breg_operands[i] << "]";
-=======
-        ss << ",r" << creg_operands[0];
-        for (UInt i = 1; i < creg_operands.size(); i++) {
-            ss << ",r" << creg_operands[i];
->>>>>>> 0a72dcc7
         }
     }
 

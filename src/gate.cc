/** \file
 * Quantum gate abstraction implementation.
 */

#include "gate.h"

#include <cctype>
#include "utils/num.h"
#include "utils/str.h"

namespace ql {

using namespace utils;

identity::identity(UInt q) : m(identity_c) {
    name = "i";
    duration = 40;
    operands.push_back(q);
}

instruction_t identity::qasm() const {
    return instruction_t("i q[" + to_string(operands[0]) + "]");
}

gate_type_t identity::type() const {
    return __identity_gate__;
}

cmat_t identity::mat() const {
    return m;
}

hadamard::hadamard(UInt q) : m(hadamard_c) {
    name = "h";
    duration = 40;
    operands.push_back(q);
}

instruction_t hadamard::qasm() const {
    return instruction_t("h q[" + to_string(operands[0]) + "]");
}

gate_type_t hadamard::type() const {
    return __hadamard_gate__;
}

cmat_t hadamard::mat() const {
    return m;
}

phase::phase(UInt q) : m(phase_c) {
    name = "s";
    duration = 40;
    operands.push_back(q);
}

instruction_t phase::qasm() const {
    return instruction_t("s q[" + to_string(operands[0]) + "]");
}

gate_type_t phase::type() const {
    return __phase_gate__;
}

cmat_t phase::mat() const {
    return m;
}

/**
 * phase dag
 */
phasedag::phasedag(UInt q) : m(phasedag_c) {
    name = "sdag";
    duration = 40;
    operands.push_back(q);
}

instruction_t phasedag::qasm() const {
    return instruction_t("sdag q[" + to_string(operands[0]) + "]");
}

gate_type_t phasedag::type() const {
    return __phasedag_gate__;
}

cmat_t phasedag::mat() const {
    return m;
}

rx::rx(UInt q, double theta) {
    name = "rx";
    duration = 40;
    angle = theta;
    operands.push_back(q);
    m(0,0) = cos(angle/2);
    m(0,1) = Complex(0, -sin(angle/2));
    m(1,0) = Complex(0, -sin(angle/2));
    m(1,1) = cos(angle/2);
}

instruction_t rx::qasm() const {
    return instruction_t("rx q[" + to_string(operands[0]) + "], " + to_string(angle));
}

gate_type_t rx::type() const {
    return __rx_gate__;
}

cmat_t rx::mat() const {
    return m;
}

ry::ry(UInt q, double theta) {
    name = "ry";
    duration = 40;
    angle = theta;
    operands.push_back(q);
    m(0,0) = cos(angle/2);
    m(0,1) = -sin(angle/2);
    m(1,0) = sin(angle/2);
    m(1,1) = cos(angle/2);
}

instruction_t ry::qasm() const {
    return instruction_t("ry q[" + to_string(operands[0]) + "], " + to_string(angle));
}

gate_type_t ry::type() const {
    return __ry_gate__;
}

cmat_t ry::mat() const {
    return m;
}

rz::rz(UInt q, double theta) {
    name = "rz";
    duration = 40;
    angle = theta;
    operands.push_back(q);
    m(0,0) = Complex(cos(-angle/2), sin(-angle/2));
    m(0,1) = 0;
    m(1,0) = 0;
    m(1,1) = Complex(cos(angle/2), sin(angle/2));
}

instruction_t rz::qasm() const {
    return instruction_t("rz q[" + to_string(operands[0]) + "], " + to_string(angle));
}

gate_type_t rz::type() const {
    return __rz_gate__;
}

cmat_t rz::mat() const {
    return m;
}

t::t(UInt q) : m(t_c) {
    name = "t";
    duration = 40;
    operands.push_back(q);
}

instruction_t t::qasm() const {
    return instruction_t("t q[" + to_string(operands[0]) + "]");
}

gate_type_t t::type() const {
    return __t_gate__;
}

cmat_t t::mat() const {
    return m;
}

tdag::tdag(UInt q) : m(tdag_c) {
    name = "tdag";
    duration = 40;
    operands.push_back(q);
}

instruction_t tdag::qasm() const {
    return instruction_t("tdag q[" + to_string(operands[0]) + "]");
}

gate_type_t tdag::type() const {
    return __tdag_gate__;
}

cmat_t tdag::mat() const {
    return m;
}

pauli_x::pauli_x(UInt q) : m(pauli_x_c) {
    name = "x";
    duration = 40;
    operands.push_back(q);
}

instruction_t pauli_x::qasm() const {
    return instruction_t("x q[" + to_string(operands[0]) + "]");
}

gate_type_t pauli_x::type() const {
    return __pauli_x_gate__;
}

cmat_t pauli_x::mat() const {
    return m;
}

pauli_y::pauli_y(UInt q) : m(pauli_y_c) {
    name = "y";
    duration = 40;
    operands.push_back(q);
}

instruction_t pauli_y::qasm() const {
    return instruction_t("y q[" + to_string(operands[0]) + "]");
}

gate_type_t pauli_y::type() const {
    return __pauli_y_gate__;
}

cmat_t pauli_y::mat() const {
    return m;
}

pauli_z::pauli_z(UInt q) : m(pauli_z_c) {
    name = "z";
    duration = 40;
    operands.push_back(q);
}

instruction_t pauli_z::qasm() const {
    return instruction_t("z q[" + to_string(operands[0]) + "]");
}

gate_type_t pauli_z::type() const {
    return __pauli_z_gate__;
}

cmat_t pauli_z::mat() const {
    return m;
}

rx90::rx90(UInt q) : m(rx90_c) {
    name = "x90";
    duration = 40;
    operands.push_back(q);
}

instruction_t rx90::qasm() const {
    return instruction_t("x90 q[" + to_string(operands[0]) + "]");
}

gate_type_t rx90::type() const {
    return __rx90_gate__;
}

cmat_t rx90::mat() const {
    return m;
}

mrx90::mrx90(UInt q) : m(mrx90_c) {
    name = "mx90";
    duration = 40;
    operands.push_back(q);
}

instruction_t mrx90::qasm() const {
    return instruction_t("mx90 q[" + to_string(operands[0]) + "]");
}

gate_type_t mrx90::type() const {
    return __mrx90_gate__;
}

cmat_t mrx90::mat() const {
    return m;
}

rx180::rx180(UInt q) : m(rx180_c) {
    name = "x180";
    duration = 40;
    operands.push_back(q);
}

instruction_t rx180::qasm() const {
    return instruction_t("x180 q[" + to_string(operands[0]) + "]");
}

gate_type_t rx180::type() const {
    return __rx180_gate__;
}

cmat_t rx180::mat() const {
    return m;
}

ry90::ry90(UInt q) : m(ry90_c) {
    name = "y90";
    duration = 40;
    operands.push_back(q);
}

instruction_t ry90::qasm() const {
    return instruction_t("y90 q[" + to_string(operands[0]) + "]");
}

gate_type_t ry90::type() const {
    return __ry90_gate__;
}

cmat_t ry90::mat() const {
    return m;
}

mry90::mry90(UInt q) : m(mry90_c) {
    name = "my90";
    duration = 40;
    operands.push_back(q);
}

instruction_t mry90::qasm() const {
    return instruction_t("my90 q[" + to_string(operands[0]) + "]");
}

gate_type_t mry90::type() const {
    return __mry90_gate__;
}

cmat_t mry90::mat() const {
    return m;
}

ry180::ry180(UInt q) : m(ry180_c) {
    name = "y180";
    duration = 40;
    operands.push_back(q);
}

instruction_t ry180::qasm() const {
    return instruction_t("y180 q[" + to_string(operands[0]) + "]");
}

gate_type_t ry180::type() const {
    return __ry180_gate__;
}

cmat_t ry180::mat() const {
    return m;
}

measure::measure(UInt q) : m(identity_c) {
    name = "measure";
    duration = 40;
    operands.push_back(q);
}

measure::measure(UInt q, UInt c) : m(identity_c) {
    name = "measure";
    duration = 40;
    operands.push_back(q);
    creg_operands.push_back(c);
}

instruction_t measure::qasm() const {
    StrStrm ss;
    ss << "measure ";
    ss << "q[" << operands[0] << "]";
    if (!creg_operands.empty()) {
        ss << ", r[" << creg_operands[0] << "]";
    }

    return instruction_t(ss.str());
}

gate_type_t measure::type() const {
    return __measure_gate__;
}

cmat_t measure::mat() const {
    return m;
}

prepz::prepz(UInt q) : m(identity_c) {
    name = "prep_z";
    duration = 40;
    operands.push_back(q);
}

instruction_t prepz::qasm() const {
    return instruction_t("prep_z q[" + to_string(operands[0]) +"]");
}

gate_type_t prepz::type() const {
    return __prepz_gate__;
}

cmat_t prepz::mat() const {
    return m;
}

cnot::cnot(UInt q1, UInt q2) : m(cnot_c) {
    name = "cnot";
    duration = 80;
    operands.push_back(q1);
    operands.push_back(q2);
}

instruction_t cnot::qasm() const {
    return instruction_t("cnot q[" + to_string(operands[0]) + "]"
                         + ",q[" + to_string(operands[1]) + "]");
}

gate_type_t cnot::type() const {
    return __cnot_gate__;
}

cmat_t cnot::mat() const {
    return m;
}

cphase::cphase(UInt q1, UInt q2) : m(cphase_c) {
    name = "cz";
    duration = 80;
    operands.push_back(q1);
    operands.push_back(q2);
}

instruction_t cphase::qasm() const {
    return instruction_t("cz q[" + to_string(operands[0]) + "]"
                         + ",q[" + to_string(operands[1]) + "]");
}

gate_type_t cphase::type() const {
    return __cphase_gate__;
}

cmat_t cphase::mat() const {
    return m;
}

toffoli::toffoli(UInt q1, UInt q2, UInt q3) : m(toffoli_c) {
    name = "toffoli";
    duration = 160;
    operands.push_back(q1);
    operands.push_back(q2);
    operands.push_back(q3);
}

instruction_t toffoli::qasm() const {
    return instruction_t("toffoli q[" + to_string(operands[0]) + "]"
                         + ",q[" + to_string(operands[1]) + "]"
                         + ",q[" + to_string(operands[2]) + "]");
}

gate_type_t toffoli::type() const {
    return __toffoli_gate__;
}

cmat_t toffoli::mat() const {
    return m;
}

nop::nop() : m(nop_c) {
    name = "wait";
    duration = 20;
}

instruction_t nop::qasm() const {
    return instruction_t("nop");
}

gate_type_t nop::type() const {
    return __nop_gate__;
}

cmat_t nop::mat() const {
    return m;
}

swap::swap(UInt q1, UInt q2) : m(swap_c) {
    name = "swap";
    duration = 80;
    operands.push_back(q1);
    operands.push_back(q2);
}

instruction_t swap::qasm() const {
    return instruction_t("swap q[" + to_string(operands[0]) + "]"
                         + ",q[" + to_string(operands[1]) + "]");
}

gate_type_t swap::type() const {
    return __swap_gate__;
}

cmat_t swap::mat() const {
    return m;
}

/****************************************************************************\
| Special gates
\****************************************************************************/

wait::wait(Vec<UInt> qubits, UInt d, UInt dc) : m(nop_c) {
    name = "wait";
    duration = d;
    duration_in_cycles = dc;
    for (auto &q : qubits) {
        operands.push_back(q);
    }
}

instruction_t wait::qasm() const {
    return instruction_t("wait " + to_string(duration_in_cycles));
}

gate_type_t wait::type() const {
    return __wait_gate__;
}

cmat_t wait::mat() const {
    return m;
}

SOURCE::SOURCE() : m(nop_c) {
    name = "SOURCE";
    duration = 1;
}

instruction_t SOURCE::qasm() const {
    return instruction_t("SOURCE");
}

gate_type_t SOURCE::type() const {
    return __dummy_gate__;
}

cmat_t SOURCE::mat() const {
    return m;
}

SINK::SINK() : m(nop_c) {
    name = "SINK";
    duration = 1;
}

instruction_t SINK::qasm() const {
    return instruction_t("SINK");
}

gate_type_t SINK::type() const {
    return __dummy_gate__;
}

cmat_t SINK::mat() const {
    return m;
}

display::display() : m(nop_c) {
    name = "display";
    duration = 0;
}

instruction_t display::qasm() const {
    return instruction_t("display");
}

gate_type_t display::type() const {
    return __display__;
}

cmat_t display::mat() const {
    return m;
}

custom_gate::custom_gate(const Str &name) {
    this->name = name;  // just remember name, e.g. "x", "x %0" or "x q0", expansion is done by add_custom_gate_if_available().
    // FIXME: no syntax check is performed
}

custom_gate::custom_gate(const custom_gate &g) {
    // FIXME JvS: This copy constructor does NOT copy everything, and apparently
    // the scheduler relies on it not doing so!
    QL_DOUT("Custom gate copy constructor for " << g.name);
    name = g.name;
    // operands = g.operands; FIXME
    creg_operands = g.creg_operands;
    // int_operand = g.int_operand; FIXME
    duration = g.duration;
    // angle = g.angle; FIXME
    // cycle = g.cycle; FIXME
    codewords = g.codewords;
    visual_type = g.visual_type;
    m.m[0] = g.m.m[0];
    m.m[1] = g.m.m[1];
    m.m[2] = g.m.m[2];
    m.m[3] = g.m.m[3];
}

/**
 * match qubit id
 */
Bool custom_gate::is_qubit_id(const Str &str) {
    if (str[0] != 'q') {
        return false;
    }
    UInt l = str.length();
    for (UInt i = 1; i < l; ++i) {
        if (!std::isdigit(str[i])) {
            return false;
        }
    }
    return true;
}

/**
 * return qubit id
 */
UInt custom_gate::qubit_id(const Str &qubit) {
    Str id = qubit.substr(1);
    return parse_uint(id.c_str());
}

/**
 * load instruction from json map
 */
void custom_gate::load(nlohmann::json &instr) {
    QL_DOUT("loading instruction '" << name << "'...");
    Str l_attr = "(none)";
    try {
        l_attr = "qubits";
        QL_DOUT("qubits: " << instr["qubits"]);
        UInt parameters = instr["qubits"].size();
        for (UInt i = 0; i < parameters; ++i) {
            Str qid = instr["qubits"][i];
            if (!is_qubit_id(qid)) {
                QL_EOUT("invalid qubit id in attribute 'qubits' !");
                throw Exception(
                    "[x] error : ql::custom_gate() : error while loading instruction '" +
                    name + "' : attribute 'qubits' : invalid qubit id !",
                    false);
            }
            operands.push_back(qubit_id(qid));
        }
        l_attr = "duration";
        duration = instr["duration"];
        QL_DOUT("duration: " << instr["duration"]);
        l_attr = "matrix";
        // FIXME: make matrix optional, default to NaN
        auto mat = instr["matrix"];
<<<<<<< HEAD
        QL_DOUT("matrix: " << instr["matrix"]);
        m.m[0] = Complex(mat[0][0], mat[0][1]);
        m.m[1] = Complex(mat[1][0], mat[1][1]);
        m.m[2] = Complex(mat[2][0], mat[2][1]);
        m.m[3] = Complex(mat[3][0], mat[3][1]);
    } catch (Json::exception &e) {
        QL_EOUT("while loading instruction '" << name << "' (attr: " << l_attr
                                              << ") : " << e.what());
        throw Exception(
=======
        DOUT("matrix: " << instr["matrix"]);
        m.m[0] = complex_t(mat[0][0], mat[0][1]);
        m.m[1] = complex_t(mat[1][0], mat[1][1]);
        m.m[2] = complex_t(mat[2][0], mat[2][1]);
        m.m[3] = complex_t(mat[3][0], mat[3][1]);

        // Load the cc-light codeword(s).
        l_attr = "cc_light_codeword";
        if (instr.count("cc_light_codeword") == 1) {
            codewords.push_back(instr["cc_light_codeword"]);
            DOUT("codewords: " << codewords[0]);
        } else {
            if (instr.count("cc_light_right_codeword") == 1 && instr.count("cc_light_left_codeword") == 1) {
                codewords.push_back(instr["cc_light_right_codeword"]);
                codewords.push_back(instr["cc_light_left_codeword"]);
                DOUT("codewords: " << codewords[0] << "," << codewords[1]);
            } else {
                WOUT("Did not find any codeword attributes for instruction: '" << name << "'!");
            }
        }

        // Load the visual type of the instruction if provided.
        l_attr = "visual_type";
        if (instr.count("visual_type") == 1) {
            visual_type = instr["visual_type"].get<std::string>();
            DOUT("visual_type: '" << visual_type);
        } else {
            WOUT("Did not find 'visual_type' attribute for instruction: '" << name << "'!");
        }

    } catch (json::exception &e) {
        EOUT("while loading instruction '" << name << "' (attr: " << l_attr
                                           << ") : " << e.what());
        throw ql::exception(
>>>>>>> f5af0347
            "[x] error : ql::custom_gate() : error while loading instruction '" +
            name + "' : attribute '" + l_attr + "' : \n\t" + e.what(), false);
    }

    if (instr.count("cc_light_instr") > 0) {
        arch_operation_name = instr["cc_light_instr"].get<Str>();
        QL_DOUT("cc_light_instr: " << instr["cc_light_instr"]);
    }
}

void custom_gate::print_info() const {
    QL_PRINTLN("[-] custom gate : ");
    QL_PRINTLN("    |- name     : " << name);
    QL_PRINTLN("    |- qubits   : " << to_string(operands));
    QL_PRINTLN("    |- duration : " << duration);
    QL_PRINTLN("    |- matrix   : [" << m.m[0] << ", " << m.m[1] << ", " << m.m[2] << ", " << m.m[3] << "]");
}

instruction_t custom_gate::qasm() const {
    StrStrm ss;
    UInt p = name.find(' ');
    Str gate_name = name.substr(0, p);
    if (operands.empty()) {
        ss << gate_name;
    } else if (operands.size() == 1) {
        ss << gate_name << " q[" << operands[0] << "]";
    } else {
        ss << gate_name << " q[" << operands[0] << "]";
        for (UInt i = 1; i < operands.size(); i++) {
            ss << ",q[" << operands[i] << "]";
        }
    }

    // deal with custom gates with argument, such as angle
    if (gate_name == "rx" || gate_name == "ry" || gate_name == "rz") {
        ss << ", " << angle;
    }

    if (creg_operands.size() == 1) {
        ss << ",r" << creg_operands[0];
    } else if (creg_operands.size() > 1) {
        ss << ",r" << creg_operands[0];
        for (UInt i = 1; i < creg_operands.size(); i++) {
            ss << ",r" << creg_operands[i];
        }
    }

    return instruction_t(ss.str());
}

gate_type_t custom_gate::type() const {
    return __custom_gate__;
}

cmat_t custom_gate::mat() const {
    return m;
}

composite_gate::composite_gate(const Str &name) : custom_gate(name) {
    duration = 0;
}

composite_gate::composite_gate(const Str &name, const Vec<gate*> &seq) : custom_gate(name) {
    duration = 0;
    for (gate *g : seq) {
        gs.push_back(g);
        duration += g->duration;    // FIXME: not true if gates operate in parallel
        operands.insert(operands.end(), g->operands.begin(), g->operands.end());
    }
}

instruction_t composite_gate::qasm() const {
    StrStrm instr;
    for (gate * g : gs) {
        instr << g->qasm() << std::endl;
    }
    return instruction_t(instr.str());
}

gate_type_t composite_gate::type() const {
    return __composite_gate__;
}

cmat_t composite_gate::mat() const {
    return m;   // FIXME: never initialized
}

} // namespace ql<|MERGE_RESOLUTION|>--- conflicted
+++ resolved
@@ -654,52 +654,40 @@
         l_attr = "matrix";
         // FIXME: make matrix optional, default to NaN
         auto mat = instr["matrix"];
-<<<<<<< HEAD
         QL_DOUT("matrix: " << instr["matrix"]);
         m.m[0] = Complex(mat[0][0], mat[0][1]);
         m.m[1] = Complex(mat[1][0], mat[1][1]);
         m.m[2] = Complex(mat[2][0], mat[2][1]);
         m.m[3] = Complex(mat[3][0], mat[3][1]);
+
+        // Load the cc-light codeword(s).
+        l_attr = "cc_light_codeword";
+        if (instr.count("cc_light_codeword") == 1) {
+            codewords.push_back(instr["cc_light_codeword"]);
+            QL_DOUT("codewords: " << codewords[0]);
+        } else {
+            if (instr.count("cc_light_right_codeword") == 1 && instr.count("cc_light_left_codeword") == 1) {
+                codewords.push_back(instr["cc_light_right_codeword"]);
+                codewords.push_back(instr["cc_light_left_codeword"]);
+                QL_DOUT("codewords: " << codewords[0] << "," << codewords[1]);
+            } else {
+                QL_WOUT("Did not find any codeword attributes for instruction: '" << name << "'!");
+            }
+        }
+
+        // Load the visual type of the instruction if provided.
+        l_attr = "visual_type";
+        if (instr.count("visual_type") == 1) {
+            visual_type = instr["visual_type"].get<std::string>();
+            QL_DOUT("visual_type: '" << visual_type);
+        } else {
+            QL_WOUT("Did not find 'visual_type' attribute for instruction: '" << name << "'!");
+        }
+
     } catch (Json::exception &e) {
         QL_EOUT("while loading instruction '" << name << "' (attr: " << l_attr
                                               << ") : " << e.what());
         throw Exception(
-=======
-        DOUT("matrix: " << instr["matrix"]);
-        m.m[0] = complex_t(mat[0][0], mat[0][1]);
-        m.m[1] = complex_t(mat[1][0], mat[1][1]);
-        m.m[2] = complex_t(mat[2][0], mat[2][1]);
-        m.m[3] = complex_t(mat[3][0], mat[3][1]);
-
-        // Load the cc-light codeword(s).
-        l_attr = "cc_light_codeword";
-        if (instr.count("cc_light_codeword") == 1) {
-            codewords.push_back(instr["cc_light_codeword"]);
-            DOUT("codewords: " << codewords[0]);
-        } else {
-            if (instr.count("cc_light_right_codeword") == 1 && instr.count("cc_light_left_codeword") == 1) {
-                codewords.push_back(instr["cc_light_right_codeword"]);
-                codewords.push_back(instr["cc_light_left_codeword"]);
-                DOUT("codewords: " << codewords[0] << "," << codewords[1]);
-            } else {
-                WOUT("Did not find any codeword attributes for instruction: '" << name << "'!");
-            }
-        }
-
-        // Load the visual type of the instruction if provided.
-        l_attr = "visual_type";
-        if (instr.count("visual_type") == 1) {
-            visual_type = instr["visual_type"].get<std::string>();
-            DOUT("visual_type: '" << visual_type);
-        } else {
-            WOUT("Did not find 'visual_type' attribute for instruction: '" << name << "'!");
-        }
-
-    } catch (json::exception &e) {
-        EOUT("while loading instruction '" << name << "' (attr: " << l_attr
-                                           << ") : " << e.what());
-        throw ql::exception(
->>>>>>> f5af0347
             "[x] error : ql::custom_gate() : error while loading instruction '" +
             name + "' : attribute '" + l_attr + "' : \n\t" + e.what(), false);
     }

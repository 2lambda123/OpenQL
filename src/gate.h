--- conflicted
+++ resolved
@@ -189,10 +189,6 @@
     virtual instruction_t qasm() const = 0;
     virtual gate_type_t   type() const = 0;
     virtual cmat_t        mat()  const = 0;  // to do : change cmat_t type to avoid stack smashing on 2 qubits gate operations
-<<<<<<< HEAD
-=======
-    utils::Str visual_type = ""; // holds the visualization type of this gate that will be linked to a specific configuration in the visualizer
->>>>>>> 907ac3dd
 };
 
 
@@ -470,16 +466,9 @@
 
 class custom_gate : public gate {
 public:
-<<<<<<< HEAD
-    cmat_t              m;                // matrix representation
-    std::string         arch_operation_name;  // name of instruction in the architecture (e.g. cc_light_instr)
-    explicit custom_gate(const std::string &name);
-=======
     cmat_t m; // matrix representation
     utils::Str arch_operation_name;  // name of instruction in the architecture (e.g. cc_light_instr)
-    utils::Vec<utils::UInt> codewords; // index 0 is right and index 1 is left, in case of multi-qubit gate
     explicit custom_gate(const utils::Str &name);
->>>>>>> 907ac3dd
     custom_gate(const custom_gate &g);
     static bool is_qubit_id(const utils::Str &str);
     static utils::UInt qubit_id(const utils::Str &qubit);

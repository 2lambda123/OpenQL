/** \file
 * Quantum gate abstraction implementation.
 */

#pragma once

#include "utils/str.h"
#include "utils/vec.h"
#include "utils/json.h"
#include "utils/misc.h"
#include "matrix.h"

namespace ql {

typedef utils::Str instruction_t;

// gate types
typedef enum __gate_type_t
{
    __identity_gate__,
    __hadamard_gate__,
    __pauli_x_gate__,
    __pauli_y_gate__,
    __pauli_z_gate__,
    __phase_gate__,
    __phasedag_gate__,
    __t_gate__,
    __tdag_gate__,
    __rx90_gate__,
    __mrx90_gate__,
    __rx180_gate__,
    __ry90_gate__,
    __mry90_gate__,
    __ry180_gate__,
    __rx_gate__,
    __ry_gate__,
    __rz_gate__,
    __prepz_gate__,
    __cnot_gate__,
    __cphase_gate__,
    __toffoli_gate__,
    __custom_gate__,
    __composite_gate__,
    __measure_gate__,
    __display__,
    __display_binary__,
    __nop_gate__,
    __dummy_gate__,
    __swap_gate__,
    __wait_gate__,
    __classical_gate__
} gate_type_t;

const utils::Complex identity_c[] = {
    1.0, 0.0,
    0.0, 1.0
};

const utils::Complex pauli_x_c[] {
    0.0, 1.0,
    1.0, 0.0
};

const utils::Complex pauli_y_c[] {
    0.0, -utils::IM,
    utils::IM, 0.0
};

const utils::Complex pauli_z_c[] {
    1.0, 0.0,
    0.0, -1.0
};

const utils::Complex hadamard_c[] = {
    utils::sqrt(0.5), utils::sqrt(0.5),
    utils::sqrt(0.5), -utils::sqrt(0.5)
};

const utils::Complex phase_c[] {
    1.0, 0.0,
    0.0, utils::IM
};

const utils::Complex phasedag_c[] = {
    1.0, 0.0,
    0.0, -utils::IM
};

const utils::Complex t_c[] = {
    1.0, 0.0,
    0.0, utils::expi(0.25 * utils::PI)
};

const utils::Complex tdag_c[] = {
    1.0, 0.0,
    0.0, utils::expi(-0.25 * utils::PI)
};

const utils::Complex rx90_c[] = {
    utils::sqrt(0.5), -utils::IM * utils::sqrt(0.5),
    -utils::IM * utils::sqrt(0.5), utils::sqrt(0.5)
};

const utils::Complex ry90_c[] = {
    utils::sqrt(0.5), -utils::sqrt(0.5),
    utils::sqrt(0.5), utils::sqrt(0.5)
};

const utils::Complex mrx90_c[] = {
    utils::sqrt(0.5), utils::IM * utils::sqrt(0.5),
    utils::IM * utils::sqrt(0.5), utils::sqrt(0.5)
};

const utils::Complex mry90_c[] = {
    utils::sqrt(0.5), utils::sqrt(0.5),
    -utils::sqrt(0.5), utils::sqrt(0.5)
};

const utils::Complex rx180_c[] = {
    0.0, -utils::IM,
    -utils::IM, 0.0
};

const utils::Complex ry180_c[] = {
    0.0, -utils::IM,
    -utils::IM, 0.0
};

/**
 * to do : multi-qubit gates should not be represented by their matrix (the matrix depends on the ctrl/target qubit locations, the simulation using such matrix is inefficient as well...)
 */

const utils::Complex cnot_c[] = {
    1.0, 0.0, 0.0, 0.0,
    0.0, 1.0, 0.0, 0.0,
    0.0, 0.0, 0.0, 1.0,
    0.0, 0.0, 1.0, 0.0
};

const utils::Complex cphase_c[] = {
    1.0, 0.0, 0.0, 0.0,
    0.0, 1.0, 0.0, 0.0,
    0.0, 0.0, 1.0, 0.0,
    0.0, 0.0, 0.0, -1.0
};

const utils::Complex swap_c[] = {
    1.0, 0.0, 0.0, 0.0,
    0.0, 0.0, 1.0, 0.0,
    0.0, 1.0, 0.0, 0.0,
    0.0, 0.0, 0.0, 1.0
};

const utils::Complex toffoli_c[] = {
    1.0, 0.0, 0.0, 0.0, 0.0, 0.0, 0.0, 0.0,
    0.0, 1.0, 0.0, 0.0, 0.0, 0.0, 0.0, 0.0,
    0.0, 0.0, 1.0, 0.0, 0.0, 0.0, 0.0, 0.0,
    0.0, 0.0, 0.0, 1.0, 0.0, 0.0, 0.0, 0.0,
    0.0, 0.0, 0.0, 0.0, 1.0, 0.0, 0.0, 0.0,
    0.0, 0.0, 0.0, 0.0, 0.0, 1.0, 0.0, 0.0,
    0.0, 0.0, 0.0, 0.0, 0.0, 0.0, 0.0, 1.0,
    0.0, 0.0, 0.0, 0.0, 0.0, 0.0, 1.0, 0.0
};

const utils::Complex nop_c[] = {
    1.0, 0.0,
    0.0, 1.0
};

/*
 * additional definitions for describing conditional gates
 */
typedef enum e_cond_type {
    // 0 operands:
    cond_always, cond_never,
    // 1 operand:
    cond_unary, cond_not,
    // 2 operands
    cond_and, cond_nand, cond_or, cond_nor, cond_xor, cond_nxor
} cond_type_t;

const utils::UInt MAX_CYCLE = utils::MAX;

/**
 * gate interface
 */
class gate {
public:
    utils::Str name;
<<<<<<< HEAD
    utils::Vec<utils::UInt> operands;
    utils::Vec<utils::UInt> virtual_operands;
=======
    utils::Vec<utils::UInt> operands;             // qubit operands
>>>>>>> 9c0b1f1a
    utils::Vec<utils::UInt> creg_operands;
    utils::Vec<utils::UInt> breg_operands;        // bit operands e.g. assigned to by measure; cond_operands are separate
    utils::Vec<utils::UInt> cond_operands;        // 0, 1 or 2 bit operands of condition
    cond_type_t condition = cond_always;          // defines condition and by that number of bit operands of condition
    utils::Int int_operand = 0;
    utils::UInt duration = 0;
    utils::Real angle = 0.0;                      // for arbitrary rotations
    utils::UInt cycle = MAX_CYCLE;                // cycle after scheduling; MAX_CYCLE indicates undefined
    virtual ~gate() = default;
    virtual instruction_t qasm() const = 0;
    virtual gate_type_t   type() const = 0;
    virtual cmat_t        mat()  const = 0;  // to do : change cmat_t type to avoid stack smashing on 2 qubits gate operations
    utils::Str visual_type = ""; // holds the visualization type of this gate that will be linked to a specific configuration in the visualizer
    utils::Bool is_conditional() const;           // whether gate has condition that is NOT cond_always
    instruction_t cond_qasm() const;              // returns the condition expression in qasm layout
    static utils::Bool is_valid_cond(cond_type_t condition, const utils::Vec<utils::UInt> &cond_operands);
};



/****************************************************************************\
| Standard gates
\****************************************************************************/

class identity : public gate {
public:
    cmat_t m;
    explicit identity(utils::UInt q);
    instruction_t qasm() const override;
    gate_type_t type() const override;
    cmat_t mat() const override;
};

class hadamard : public gate {
public:
    cmat_t m;
    explicit hadamard(utils::UInt q);
    instruction_t qasm() const override;
    gate_type_t type() const override;
    cmat_t mat() const override;
};

class phase : public gate {
public:
    cmat_t m;
    explicit phase(utils::UInt q);
    instruction_t qasm() const override;
    gate_type_t type() const override;
    cmat_t mat() const override;
};

class phasedag : public gate {
public:
    cmat_t m;
    explicit phasedag(utils::UInt q);
    instruction_t qasm() const override;
    gate_type_t type() const override;
    cmat_t mat() const override;
};

class rx : public gate {
public:
    cmat_t m;
    rx(utils::UInt q, utils::Real theta);
    instruction_t qasm() const override;
    gate_type_t type() const override;
    cmat_t mat() const override;
};

class ry : public gate {
public:
    cmat_t m;
    ry(utils::UInt q, utils::Real theta);
    instruction_t qasm() const override;
    gate_type_t type() const override;
    cmat_t mat() const override;
};

class rz : public gate {
public:
    cmat_t m;
    rz(utils::UInt q, utils::Real theta);
    instruction_t qasm() const override;
    gate_type_t type() const override;
    cmat_t mat() const override;
};

class t : public gate {
public:
    cmat_t m;
    explicit t(utils::UInt q);
    instruction_t qasm() const override;
    gate_type_t type() const override;
    cmat_t mat() const override;
};

class tdag : public gate {
public:
    cmat_t m;
    explicit tdag(utils::UInt q);
    instruction_t qasm() const override;
    gate_type_t type() const override;
    cmat_t mat() const override;
};

class pauli_x : public gate {
public:
    cmat_t m;
    explicit pauli_x(utils::UInt q);
    instruction_t qasm() const override;
    gate_type_t type() const override;
    cmat_t mat() const override;
};

class pauli_y : public gate {
public:
    cmat_t m;
    explicit pauli_y(utils::UInt q);
    instruction_t qasm() const override;
    gate_type_t type() const override;
    cmat_t mat() const override;
};

class pauli_z : public gate {
public:
    cmat_t m;
    explicit pauli_z(utils::UInt q);
    instruction_t qasm() const override;
    gate_type_t type() const override;
    cmat_t mat() const override;
};

class rx90 : public gate {
public:
    cmat_t m;
    explicit rx90(utils::UInt q);
    instruction_t qasm() const override;
    gate_type_t type() const override;
    cmat_t mat() const override;
};

class mrx90 : public gate {
public:
    cmat_t m;
    explicit mrx90(utils::UInt q);
    instruction_t qasm() const override;
    gate_type_t type() const override;
    cmat_t mat() const override;
};

class rx180 : public gate {
public:
    cmat_t m;
    explicit rx180(utils::UInt q);
    instruction_t qasm() const override;
    gate_type_t type() const override;
    cmat_t mat() const override;
};

class ry90 : public gate {
public:
    cmat_t m;
    explicit ry90(utils::UInt q);
    instruction_t qasm() const override;
    gate_type_t type() const override;
    cmat_t mat() const override;
};

class mry90 : public gate {
public:
    cmat_t m;
    explicit mry90(utils::UInt q);
    instruction_t qasm() const override;
    gate_type_t type() const override;
    cmat_t mat() const override;
};

class ry180 : public gate {
public:
    cmat_t m;
    explicit ry180(utils::UInt q);
    instruction_t qasm() const override;
    gate_type_t type() const override;
    cmat_t mat() const override;
};

class measure : public gate {
public:
    cmat_t m;
    explicit measure(utils::UInt q);
    measure(utils::UInt q, utils::UInt c);
    instruction_t qasm() const override;
    gate_type_t type() const override;
    cmat_t mat() const override;
};

class prepz : public gate {
public:
    cmat_t m;
    explicit prepz(utils::UInt q);
    instruction_t qasm() const override;
    gate_type_t type() const override;
    cmat_t mat() const override;
};

class cnot : public gate {
public:
    cmat_t m;
    cnot(utils::UInt q1, utils::UInt q2);
    instruction_t qasm() const override;
    gate_type_t type() const override;
    cmat_t mat() const override;
};

class cphase : public gate {
public:
    cmat_t m;
    cphase(utils::UInt q1, utils::UInt q2);
    instruction_t qasm() const override;
    gate_type_t type() const override;
    cmat_t mat() const override;
};

class toffoli : public gate {
public:
    cmat_t m;
    toffoli(utils::UInt q1, utils::UInt q2, utils::UInt q3);
    instruction_t qasm() const override;
    gate_type_t type() const override;
    cmat_t mat() const override;
};

class nop : public gate {
public:
    cmat_t m;
    nop();
    instruction_t qasm() const override;
    gate_type_t type() const override;
    cmat_t mat() const override;
};

class swap : public gate {
public:
    cmat_t m;
    swap(utils::UInt q1, utils::UInt q2);
    instruction_t qasm() const override;
    gate_type_t type() const override;
    cmat_t mat() const override;
};

/****************************************************************************\
| Special gates
\****************************************************************************/

class wait : public gate {
public:
    cmat_t m;
    utils::UInt duration_in_cycles;

    wait(utils::Vec<utils::UInt> qubits, utils::UInt d, utils::UInt dc);
    instruction_t qasm() const override;
    gate_type_t type() const override;
    cmat_t mat() const override;
};

class SOURCE : public gate {
public:
    cmat_t m;
    SOURCE();
    instruction_t qasm() const override;
    gate_type_t type() const override;
    cmat_t mat() const override;
};

class SINK : public gate {
public:
    cmat_t m;
    SINK();
    instruction_t qasm() const override;
    gate_type_t type() const override;
    cmat_t mat() const override;
};

class display : public gate {
public:
    cmat_t m;
    display();
    instruction_t qasm() const override;
    gate_type_t type() const override;
    cmat_t mat() const override;
};

class custom_gate : public gate {
public:
    cmat_t m; // matrix representation
    utils::Str arch_operation_name;  // name of instruction in the architecture (e.g. cc_light_instr)
    explicit custom_gate(const utils::Str &name);
    custom_gate(const custom_gate &g);
    static bool is_qubit_id(const utils::Str &str);
    static utils::UInt qubit_id(const utils::Str &qubit);
    void load(nlohmann::json &instr);
    void print_info() const;
    instruction_t qasm() const override;
    gate_type_t type() const override;
    cmat_t mat() const override;
};

class composite_gate : public custom_gate {
public:
    cmat_t m;
    utils::Vec<gate *> gs;
    explicit composite_gate(const utils::Str &name);
    composite_gate(const utils::Str &name, const utils::Vec<gate*> &seq);
    instruction_t qasm() const override;
    gate_type_t type() const override;
    cmat_t mat() const override;
};

} // namespace ql<|MERGE_RESOLUTION|>--- conflicted
+++ resolved
@@ -187,12 +187,8 @@
 class gate {
 public:
     utils::Str name;
-<<<<<<< HEAD
-    utils::Vec<utils::UInt> operands;
-    utils::Vec<utils::UInt> virtual_operands;
-=======
     utils::Vec<utils::UInt> operands;             // qubit operands
->>>>>>> 9c0b1f1a
+    utils::Vec<utils::UInt> virtual_operands;     // hold the virtual qubit operands assigned at the start of the program
     utils::Vec<utils::UInt> creg_operands;
     utils::Vec<utils::UInt> breg_operands;        // bit operands e.g. assigned to by measure; cond_operands are separate
     utils::Vec<utils::UInt> cond_operands;        // 0, 1 or 2 bit operands of condition

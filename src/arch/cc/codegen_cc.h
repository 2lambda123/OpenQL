/**
 * @file    codegen_cc.h
 * @date    201810xx
 * @author  Wouter Vlothuizen (wouter.vlothuizen@tno.nl)
 * @brief   code generator backend for the Central Controller
 * @note    here we don't check whether the sequence of calling code generator
 *          functions is correct
 */

#ifndef ARCH_CC_CODEGEN_CC_H
#define ARCH_CC_CODEGEN_CC_H

#include "options_cc.h"
#include "settings_cc.h"
#include "vcd_cc.h"
#include "platform.h"

#include <string>
<<<<<<< HEAD
=======
#include <cstddef>  // for size_t etc.
#ifdef _MSC_VER     // MS Visual C++ does not know about ssize_t
// FIXME JvS: this #ifdef should not be necessary. libqasm shouldn't be
// #define'ing ssize_t, but should just use its own type! (so should this,
// though, for the same reason. Though this typedef is by far the nicer way
// to do it, it might still conflict with another header working around the
// same problem)
#ifndef ssize_t
  #include <type_traits>
  typedef std::make_signed<size_t>::type ssize_t;
#endif
#endif
>>>>>>> e1e882e5


class codegen_cc
{
private: // types
    typedef struct {
        std::string signalValue;
        unsigned int durationInCycles;
#if OPT_FEEDBACK
        int readoutCop;                 // classic operand for readout. NB: we encode 'unused' as -1
#endif
#if OPT_SUPPORT_STATIC_CODEWORDS
        int staticCodewordOverride;
#endif
    } tBundleInfo;                      // information for an instrument group (of channels), for a single instruction
// FIXME: rename tInstrInfo, store gate as annotation, move to class cc:IR?

public:
    codegen_cc() = default;
    ~codegen_cc() = default;

    // Generic
    void init(const ql::quantum_platform &platform);
    std::string getProgram();                           // return the CC source code that was created
    std::string getMap();                               // return a map of codeword assignments, useful for configuring AWGs

    // Compile support
    void programStart(const std::string &progName);
    void programFinish(const std::string &progName);
    void kernelStart();
    void kernelFinish(const std::string &kernelName, size_t durationInCycles);
    void bundleStart(const std::string &cmnt);
    void bundleFinish(size_t startCycle, size_t durationInCycles, bool isLastBundle);

    // Quantum instructions
    void customGate(
            const std::string &iname,
            const std::vector<size_t> &qops,
            const std::vector<size_t> &cops,
            double angle, size_t startCycle, size_t durationInCycles);
    void nopGate();

    void comment(const std::string &c);

    // Classical operations on kernels
    void ifStart(size_t op0, const std::string &opName, size_t op1);
    void elseStart(size_t op0, const std::string &opName, size_t op1);
    void forStart(const std::string &label, int iterations);
    void forEnd(const std::string &label);
    void doWhileStart(const std::string &label);
    void doWhileEnd(const std::string &label, size_t op0, const std::string &opName, size_t op1);

private:    // vars
    static const int MAX_SLOTS = 12;                            // physical maximum of CC
    static const int MAX_INSTRS = MAX_SLOTS;                    // maximum number of instruments in config file
    static const int MAX_GROUPS = 32;                           // based on VSM, which currently has the largest number of groups

    const ql::quantum_platform *platform;                       // remind platform
    settings_cc settings;                                       // handling of JSON settings
    vcd_cc vcd;                                                 // handling of VCD file output

    bool verboseCode = true;                                    // option to output extra comments in generated code. FIXME: not yet configurable
    bool mapPreloaded = false;

    std::stringstream codeSection;                              // the code generated
#if OPT_FEEDBACK
    std::stringstream datapathSection;                          // the data path configuration generated
#endif

    // codegen state
    unsigned int lastEndCycle[MAX_INSTRS];                      // vector[instrIdx], maintain where we got per slot, kernel scope
    std::vector<std::vector<tBundleInfo>> bundleInfo;           // matrix[instrIdx][group], bundle scope
    json codewordTable;                                         // codewords versus signals per instrument group
#if OPT_FEEDBACK
    json inputLutTable;                                         // input LUT usage per instrument group
#endif


private:    // funcs
    // Some helpers to ease nice assembly formatting
    void emit(const char *labelOrComment, const char *instr="");
    void emit(const char *label, const char *instr, const std::string &qops, const char *comment="");

    // helpers
    void emitProgramStart();
    void padToCycle(size_t lastEndCycle, size_t startCycle, int slot, const std::string &instrumentName);
    uint32_t assignCodeword(const std::string &instrumentName, int instrIdx, int group);
}; // class

#endif  // ndef ARCH_CC_CODEGEN_CC_H<|MERGE_RESOLUTION|>--- conflicted
+++ resolved
@@ -16,8 +16,6 @@
 #include "platform.h"
 
 #include <string>
-<<<<<<< HEAD
-=======
 #include <cstddef>  // for size_t etc.
 #ifdef _MSC_VER     // MS Visual C++ does not know about ssize_t
 // FIXME JvS: this #ifdef should not be necessary. libqasm shouldn't be
@@ -30,8 +28,6 @@
   typedef std::make_signed<size_t>::type ssize_t;
 #endif
 #endif
->>>>>>> e1e882e5
-
 
 class codegen_cc
 {

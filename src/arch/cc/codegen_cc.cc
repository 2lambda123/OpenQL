/**
 * @file    codegen_cc.cc
 * @date    201810xx
 * @author  Wouter Vlothuizen (wouter.vlothuizen@tno.nl)
 * @brief   code generator backend for the Central Controller
 * @note    here we don't check whether the sequence of calling code generator
 *          functions is correct
 */

// constants:
#define CC_BACKEND_VERSION_STRING       "0.2.6"

#define UNUSED_COP  -1  // unused classic operand

#if OPT_FEEDBACK
// FIXME: preliminary support based on '20200929_openql_feedback_design.docx'

// temporary definitions for condition type that will be added to class gate
typedef enum {
    // 0 operands:
    cond_always,
    // 1 operand:
    cond, cond_not,
    // 2 operands
    cond_and, cond_nand, cond_or, cond_nor, cond_xor, cond_xnor;
};

typedef std::vector<int> tBitVars;

#endif

#include "codegen_cc.h"
#include "eqasm_backend_cc.h"

#include <version.h>
#include <options.h>

namespace ql {

/************************************************************************\
| Generic
\************************************************************************/

void codegen_cc::init(const ql::quantum_platform &platform)
{
    // NB: a new eqasm_backend_cc is instantiated per call to compile, and
    // as a result also a codegen_cc, so we don't need to cleanup
    this->platform = &platform;
    settings.loadBackendSettings(platform);

    // optionally preload codewordTable
    std::string map_input_file = ql::options::get("backend_cc_map_input_file");
    if(map_input_file != "") {
        DOUT("loading map_input_file='" << map_input_file << "'");
        json map = load_json(map_input_file);
        codewordTable = map["codeword_table"];      // FIXME: use json_get
        mapPreloaded = true;
    }
}

std::string codegen_cc::getProgram()
{
    return codeSection.str();
    // FIXME: append datapathSection
}

std::string codegen_cc::getMap()
{
    json map;

    map["note"] = "generated by OpenQL CC backend version " CC_BACKEND_VERSION_STRING;
    map["codeword_table"] = codewordTable;
#if OPT_FEEDBACK
    map["inputLut_table"] = inputLutTable;
#endif
    return SS2S(std::setw(4) << map << std::endl);
}


/************************************************************************\
| Compile support
\************************************************************************/

void codegen_cc::programStart(const std::string &progName)
{
    // emit program header
    codeSection << std::left;    // assumed by emit()
    codeSection << "# Program: '" << progName << "'" << std::endl;   // NB: put on top so it shows up in internal CC logging
    codeSection << "# CC_BACKEND_VERSION " << CC_BACKEND_VERSION_STRING << std::endl;
    codeSection << "# OPENQL_VERSION " << OPENQL_VERSION_STRING << std::endl;
    codeSection << "# Note:    generated by OpenQL Central Controller backend" << std::endl;
    codeSection << "#" << std::endl;

    emitProgramStart();
    vcd.programStart(platform->qubit_number, platform->cycle_time, MAX_GROUPS, settings);
}


void codegen_cc::programFinish(const std::string &progName)
{
#if OPT_RUN_ONCE   // program runs once only
    emit("", "stop");
#else   // CC-light emulation: loop indefinitely
    emit("",      // no CCIO selector
         "jmp",
         "@mainLoop",
         "# loop indefinitely");
#endif
#if OPT_FEEDBACK
    emit(".END");   // end .CODE section
#endif

    vcd.programFinish(progName);
}

void codegen_cc::kernelStart()
{
    ql::utils::zero(lastEndCycle);       // FIXME: actually, bundle.startCycle starts counting at 1
}

void codegen_cc::kernelFinish(const std::string &kernelName, size_t durationInCycles)
{
    vcd.kernelFinish(kernelName, durationInCycles);
}

/*
    Our strategy is to first process all customGate's in a bundle, storing the
    relevant information in bundleInfo. Then, when all work for a bundle has
    been collected, we generate code in bundleFinish

    - bundleStart():
    clear bundleInfo, which maintains the work that needs to be performed for bundle

    - customGate():
    collect gate information in bundleInfo

    - bundleFinish():
    generate code for bundle from information collected in bundleInfo (which
    may be empty if no custom gates are present in bundle)
*/

// bundleStart: see 'strategy' above
void codegen_cc::bundleStart(const std::string &cmnt)
{
    unsigned int instrsUsed = settings.getInstrumentsSize();
    bundleInfo.assign(instrsUsed, std::vector<tBundleInfo>(MAX_GROUPS, {"", 0, -1}));   // FIXME: assign actual nr of groups

    comment(cmnt);
}


// helper function for bundleFinish()
typedef struct {
    uint32_t groupDigOut;   // codeword/mask fragment for this group
    std::string comment;    // comment for instruction stream
} tCalcGroupDigOut;

static tCalcGroupDigOut calcGroupDigOut(size_t instrIdx, int group, int nrGroups, const settings_cc::tInstrumentControl &ic, int staticCodewordOverride)
{
    tCalcGroupDigOut ret{0, ""};

    // determine control mode group FIXME: more explanation
    int controlModeGroup = -1;
    if(ic.controlModeGroupCnt == 0) {
        JSON_FATAL("'control_bits' not defined or empty in 'control_modes/" << ic.refControlMode <<"'");
#if OPT_VECTOR_MODE
    } else if(ic.controlModeGroupCnt == 1) {                    // vector mode: group addresses channel within vector
        controlModeGroup = 0;
#endif
    } else if(group < ic.controlModeGroupCnt) {                 // normal mode: group selects control group
        controlModeGroup = group;
    } else {
        // FIXME: will become logic error once we get nrGroups right
        JSON_FATAL("instrument '" << ic.ii.instrumentName
              << "' uses " << nrGroups
              << " groups, but control mode '" << ic.refControlMode
              << "' only defines " << ic.controlModeGroupCnt
              << " groups in 'control_bits'");
    }

    // get number of control bits for group
    const json &groupControlBits = ic.controlMode["control_bits"][controlModeGroup];    // NB: tests above guarantee existence
    DOUT("instrumentName=" << ic.ii.instrumentName
         << ", slot=" << ic.ii.slot
         << ", control mode group=" << controlModeGroup
         << ", group control bits: " << groupControlBits);
    size_t nrGroupControlBits = groupControlBits.size();


    // calculate digital output for group
    if(nrGroupControlBits == 1) {       // single bit, implying this is a mask (not code word)
        ret.groupDigOut |= 1<<(int)groupControlBits[0];     // NB: we assume the mask is active high, which is correct for VSM and UHF-QC
        // FIXME: check controlModeGroup vs group
    } else if(nrGroupControlBits > 1) {                 // > 1 bit, implying code word
#if OPT_VECTOR_MODE
        //  allow single code word for vector of groups. FIXME: requires looking at all sd.signal before assigning code word
        if(group != controlModeGroup) {
            // FIXME: unfinished work on vector mode
        }
#endif

        // find or assign code word
        uint32_t codeword = 0;
        bool codewordOverriden = false;
#if OPT_SUPPORT_STATIC_CODEWORDS    // FIXME: this does not only provide support, but actually requires static codewords
//        int staticCodewordOverride = bi->staticCodewordOverride;
        codeword = staticCodewordOverride;
        codewordOverriden = true;
#else
        codeword = assignCodeword(ic.ii.instrumentName, instrIdx, group);
#endif

        // convert codeword to digOut
        for(size_t idx=0; idx<nrGroupControlBits; idx++) {
            int codeWordBit = nrGroupControlBits-1-idx;    // NB: groupControlBits defines MSB..LSB
            if(codeword & (1<<codeWordBit)) ret.groupDigOut |= 1<<(int)groupControlBits[idx];
        }

        ret.comment = SS2S("  # slot=" << ic.ii.slot
                << ", instrument='" << ic.ii.instrumentName << "'"
                << ", group=" << group
                << ": codeword=" << codeword
                << std::string(codewordOverriden ? " (static override)" : "")
                << ": groupDigOut=0x" << std::hex << std::setfill('0') << std::setw(8) << ret.groupDigOut
                );
    } else {    // nrGroupControlBits < 1
        JSON_FATAL("key 'control_bits' empty for group " <<
                   controlModeGroup << " on instrument '" <<
                   ic.ii.instrumentName << "'");
    }

    // add trigger to digOut
    size_t nrTriggerBits = ic.controlMode["trigger_bits"].size();
    if(nrTriggerBits == 0) {                                    // no trigger
        // do nothing
    } else if(nrTriggerBits == 1) {                             // single trigger for all groups (NB: will possibly assigned multiple times)
        ret.groupDigOut |= 1 << (int)ic.controlMode["trigger_bits"][0];
#if 1   // FIXME: trigger per group, nrGroups always 32
    } else if(nrTriggerBits == nrGroups) {                      // trigger per group
        ret.groupDigOut |= 1 << (int)ic.controlMode["trigger_bits"][group];
#endif
    } else {
        JSON_FATAL("instrument '" << ic.ii.instrumentName
                    << "' uses " << nrGroups
                    << " groups, but control mode '" << ic.refControlMode
                    << "' defines " << nrTriggerBits
                    << " trigger bits in 'trigger_bits' (must be 1 or #groups)");
// FIXME: 20200924 error shows 32: "E       TypeError: Error : instrument 'mw_0' uses 32 groups, but control mode 'awg8-mw-direct-iq' defines 2 trigger bits in 'trigger_bits' (must be 1 or #groups)"
    } // FIXME: e.g. HDAWG does not support > 1 trigger bit. dual-QWG required 2 trigger bits

    return ret;
}


// bundleFinish: see 'strategy' above
void codegen_cc::bundleFinish(size_t startCycle, size_t durationInCycles, bool isLastBundle)
{
    if(isLastBundle) {
        comment(SS2S(" # last bundle of kernel, will pad outputs to match durations"));
    }

    // iterate over instruments
    for(size_t instrIdx=0; instrIdx<settings.getInstrumentsSize(); instrIdx++) {
        const settings_cc::tInstrumentControl ic = settings.getInstrumentControl(instrIdx);
        if(ic.ii.slot >= MAX_SLOTS) {
            JSON_FATAL("illegal slot " << ic.ii.slot <<
                       " on instrument '" << ic.ii.instrumentName);
        }

        // collect code generation info from all groups within one instrument
        // FIXME: the term 'group' is used in a diffused way: 1) index of signal vectors, 2) controlModeGroup
        bool isInstrUsed = false;
        uint32_t digOut = 0;                                                // the digital output value sent over the instrument interface
        uint32_t digIn = 0;
        uint32_t maxDurationInCycles = 0;                                   // maximum duration over groups that are used, one instrument

        size_t nrGroups = bundleInfo[instrIdx].size();       // FIXME: always MAX_GROUPS:
        for(size_t group=0; group<nrGroups; group++) {                      // iterate over groups of instrument
            tBundleInfo *bi = &bundleInfo[instrIdx][group];                 // shorthand
            if(bi->signalValue != "") {                                     // signal defined, i.e.: we need to output something
                // compute maximum duration over all groups
                if(bi->durationInCycles > maxDurationInCycles) maxDurationInCycles = bi->durationInCycles;

                tCalcGroupDigOut gdo = calcGroupDigOut(instrIdx, group, nrGroups, ic, bi->staticCodewordOverride);
                digOut |= gdo.groupDigOut;
                comment(gdo.comment);

                vcd.bundleFinishGroup(startCycle, bi->durationInCycles, gdo.groupDigOut, bi->signalValue, instrIdx, group);

                isInstrUsed = true;
            } // if(signal defined)

#if OPT_FEEDBACK   // FIXME: WIP
            // handle readout
            // NB: we allow for readout without signal generation by the same instrument, which might be needed in the future
            // FIXME: test for bi->readoutCop >= 0
            // FIXME: check consistency between measure instruction and result_bits
            // FIXME: also generate VCD
            if(JSON_EXISTS(ic.controlMode, "result_bits")) {  // this instrument mode produces results (i.e. it is a measurement device)
                const json &resultBits = ic.controlMode["result_bits"][group];
                size_t nrResultBits = resultBits.size();
                if(nrResultBits == 1) {                     // single bit
                    digIn |= 1<<(int)resultBits[0];         // NB: we assume the result is active high, which is correct for UHF-QC

                    // we need: input bit, cop?, qubit, SM bit
                    // FIXME: save bi->readoutCop in inputLutTable
                    if(JSON_EXISTS(inputLutTable, ic.ii.instrumentName) &&                  // instrument exists
                                    inputLutTable[ic.ii.instrumentName].size() > group) {   // group exists
                    } else {    // new instrument or group
                        // FIXME: old code:
                        //codeword = 1;
                        //inputLutTable[ic.ii.instrumentName][group][0] = "";                 // code word 0 is empty
                        //inputLutTable[uc.ii.instrumentName][group][codeword] = signalValue; // NB: structure created on demand
                    }
                } else {    // NB: nrResultBits==0 will not arrive at this point. FIXME: no longer true
                    JSON_FATAL("key '" << ic.refControlMode << "/result_bits[" << group << "] must have 1 bit instead of " << nrResultBits);
                }
            }
#endif
        } // for(group)


        // generate code for instrument
        if(isInstrUsed) {
            comment(SS2S("  # slot=" << ic.ii.slot
                    << ", instrument='" << ic.ii.instrumentName << "'"
                    << ": lastEndCycle=" << lastEndCycle[instrIdx]
                    << ", startCycle=" << startCycle
                    << ", maxDurationInCycles=" << maxDurationInCycles
                    ));

            padToCycle(lastEndCycle[instrIdx], startCycle, ic.ii.slot, ic.ii.instrumentName);

            // emit code for slot
            emit(SS2S("[" << ic.ii.slot << "]").c_str(),      // CCIO selector
                 "seq_out",
                 SS2S("0x" << std::hex << std::setfill('0') << std::setw(8) << digOut << std::dec <<
                      "," << maxDurationInCycles),
                 SS2S("# cycle " << startCycle << "-" << startCycle+maxDurationInCycles << ": code word/mask on '" << ic.ii.instrumentName+"'").c_str());

            // update lastEndCycle
            lastEndCycle[instrIdx] = startCycle + maxDurationInCycles;

#if OPT_FEEDBACK
            if(digIn) { // FIXME
                comment(SS2S("# digIn=" << digIn));
                // get qop
                // get cop
                // get/assign LUT
                // seq_in_sm
            }
#endif
        } else {    // !isInstrUsed
            // nothing to do, we delay emitting till a slot is used or kernel finishes (i.e. isLastBundle just below)
        }

        // for last bundle, pad end of bundle to align durations
        if(isLastBundle) {
            padToCycle(lastEndCycle[instrIdx], startCycle+durationInCycles, ic.ii.slot, ic.ii.instrumentName);
        }

        vcd.bundleFinish(startCycle, digOut, maxDurationInCycles, instrIdx);
    } // for(instrIdx)

    comment("");    // blank line to separate bundles
}

/************************************************************************\
| Quantum instructions
\************************************************************************/

// customGate: single/two/N qubit gate, including readout, see 'strategy' above
void codegen_cc::customGate(
        const std::string &iname,
        const std::vector<size_t> &qops,
        const std::vector<size_t> &cops,
        double angle, size_t startCycle, size_t durationInCycles)
{
#if 0   // FIXME: test for angle parameter
    if(angle != 0.0) {
        DOUT("iname=" << iname << ", angle=" << angle);
    }
#endif

    vcd.customGate(iname, qops, startCycle, durationInCycles);


    /*  determine whether this is a readout instruction
        NB: we only use the instruction_type "readout" and don't care about the rest
        because the terms "mw" and "flux" don't fully cover gate functionality. It
        would be nice if custom gates could mimic ql::gate_type_t
    */
    bool isReadout = "readout" == platform->find_instruction_type(iname);

    // generate comment (also performs some checks)
    if(isReadout) {
        if(cops.size() == 0) {
            /*  NB: existing code uses empty cops, i.e. no explicit classical register.
                On the one hand this historically seems to imply assignment to an
                implicit 'register' in the CC-light that can be used for conditional
                gates.
                On the other hand, measurement results can also be read from the
                readout device without the control device ever taking notice of the
                value
            */
            // FIXME: define meaning: no classical target, or implied target (classical register matching qubit)
            comment(SS2S(" # READOUT: " << iname << "(q" << qops[0] << ")"));
        } else if(cops.size() == 1) {
            comment(SS2S(" # READOUT: " << iname << "(c" << cops[0] << ",q" << qops[0] << ")"));
        } else {
            FATAL("Readout instruction requires 0 or 1 classical operands, not " << cops.size());   // FIXME: provide context
        }
    } else { // handle all other instruction types than "readout"
        // generate comment. NB: we don't have a particular limit for the number of operands
        std::stringstream cmnt;
        cmnt << " # gate '" << iname << " ";    // FIXME: make QASM compatible, use library function?
        for(size_t i=0; i<qops.size(); i++) {
            cmnt << qops[i];
            if(i<qops.size()-1) cmnt << ",";
        }
        cmnt << "'";
        comment(cmnt.str());
    }

    // find instruction (gate definition)
    const json &instruction = platform->find_instruction(iname);
    // find signal vector definition for instruction
    settings_cc::tSignalDef sd = settings.findSignalDefinition(instruction, iname);

    // iterate over signals defined for instruction (e.g. several operands or types, and thus instruments)
    for(size_t s=0; s<sd.signal.size(); s++) {
        // compute signalValueString, and some meta information
        std::string signalValueString;
        unsigned int operandIdx;
        settings_cc::tSignalInfo si;
        settings_cc::tInstrumentInfo ii;
        {   // limit scope
            std::string signalSPath = SS2S(sd.path<<"["<<s<<"]");           // for JSON error reporting

            // get the operand index & qubit to work on
            operandIdx = json_get<unsigned int>(sd.signal[s], "operand_idx", signalSPath);
            if(operandIdx >= qops.size()) {
                JSON_FATAL("instruction '" << iname <<
                      "': illegal operand number " << operandIdx <<
                      "' exceeds expected maximum of " << qops.size()-1 <<
                      "(edit JSON, or provide enough parameters)");         // FIXME: add offending statement
            }
            unsigned int qubit = qops[operandIdx];

            // get signalInfo via signal type (e.g. "mw", "flux", etc. NB: this is different from
            // the type provided by find_instruction_type, although some identical strings are used)
            std::string instructionSignalType = json_get<std::string>(sd.signal[s], "type", signalSPath);
            si = settings.findSignalInfoForQubit(instructionSignalType, qubit);

            // get signal value
            const json instructionSignalValue = json_get<const json>(sd.signal[s], "value", signalSPath);   // NB: json_get<const json&> unavailable

#if OPT_CROSSCHECK_INSTRUMENT_DEF   /* FIXME: invalid test: should be channels in group, not group size
[OPENQL] /tmp/pip-req-build-z_6r37p9/src/arch/cc/codegen_cc.cc:463 Error: Error in JSON definition: signal dimension mismatch on instruction 'cz' : control mode 'awg8-flux' requires 8 groups, but signal 'signals/two-qubit-flux[0]/value' provides 1
___________________ Test_central_controller.test_qi_example ____________________
*/
            // verify dimensions
            int channelsPergroup = si.ic.controlModeGroupSize;
            if(instructionSignalValue.size() != channelsPergroup) {
                JSON_FATAL("signal dimension mismatch on instruction '" << iname <<
                           "' : control mode '" << si.ic.refControlMode <<
                           "' requires " <<  channelsPergroup <<
                           " signals, but signal '" << signalSPath+"/value" <<
                           "' provides " << instructionSignalValue.size());
            }
#endif

            // expand macros
            signalValueString = SS2S(instructionSignalValue);   // serialize instructionSignalValue into std::string
            ql::utils::replace(signalValueString, std::string("\""), std::string(""));   // get rid of quotes
            ql::utils::replace(signalValueString, std::string("{gateName}"), iname);
            ql::utils::replace(signalValueString, std::string("{instrumentName}"), si.ic.ii.instrumentName);
            ql::utils::replace(signalValueString, std::string("{instrumentGroup}"), std::to_string(si.group));
            // FIXME: allow using all qubits involved (in same signalType?, or refer to signal: qubitOfSignal[n]), e.g. qubit[0], qubit[1], qubit[2]
            ql::utils::replace(signalValueString, std::string("{qubit}"), std::to_string(qubit));

            // FIXME: note that the actual contents of the signalValue only become important when we'll do automatic codeword assignment and
            // provide codewordTable to downstream software to assign waveforms to the codewords

            comment(SS2S("  # slot=" << ii.slot
                    << ", instrument='" << ii.instrumentName << "'"
                    << ", group=" << si.group
                    << "': signalValue='" << signalValueString << "'"
                    ));
        } // scope

<<<<<<< HEAD

        // store signal value, checking for conflicts
        tBundleInfo *bi = &bundleInfo[si.instrIdx][si.group];               // shorthand
        if(bi->signalValue == "") {                                         // signal not yet used
            bi->signalValue = signalValueString;
=======
    // find signal definition for iname
    tJsonNodeInfo nodeInfo = findSignalDefinition(instruction, iname);
    const json signal = nodeInfo.node;
    std::string signalPath = nodeInfo.path;

    // iterate over signals defined for instruction
    for(size_t s=0; s<signal.size(); s++) {
        // get the qubit to work on
        std::string signalSPath = SS2S(signalPath<<"["<<s<<"]");        // for JSON error reporting
        size_t operandIdx = json_get<size_t>(signal[s], "operand_idx", signalSPath);

        if(operandIdx >= qops.size()) {
            FATAL("Error in JSON definition of instruction '" << iname <<
                  "': illegal operand number " << operandIdx <<
                  "' exceeds expected maximum of " << qops.size()-1);
        }
        size_t qubit = qops[operandIdx];


        // get the instrument and group that generates the signal
        std::string instructionSignalType = json_get<std::string>(signal[s], "type", signalSPath);
        JSON_ASSERT(signal[s], "value", signalSPath);                   // NB: json_get<const json&> unavailable
        const json &instructionSignalValue = signal[s]["value"];

        tSignalInfo si = findSignalInfoForQubit(instructionSignalType, qubit);
        const json &instrument = (*jsonInstruments)[si.instrIdx];       // should exist
        std::string instrumentName = json_get<std::string>(instrument, "name", SS2S("instruments["<<si.instrIdx<<"]"));
        JSON_ASSERT(instrument, "controller", instrumentName);          // first check intermediate node
        int slot = json_get<int>(instrument["controller"], "slot", instrumentName+"/controller");    // FIXME: assuming controller being cc


        // expand macros in signalValue
        std::string signalValueString = SS2S(instructionSignalValue);   // serialize instructionSignalValue into std::string
        ql::utils::replace(signalValueString, std::string("\""), std::string(""));   // get rid of quotes
        ql::utils::replace(signalValueString, std::string("{gateName}"), iname);
        ql::utils::replace(signalValueString, std::string("{instrumentName}"), instrumentName);
        ql::utils::replace(signalValueString, std::string("{instrumentGroup}"), std::to_string(si.group));
        // FIXME: allow using all qubits involved (in same signalType?, or refer to signal: qubitOfSignal[n]), e.g. qubit[0], qubit[1], qubit[2]
        ql::utils::replace(signalValueString, std::string("{qubit}"), std::to_string(qubit));

        comment(SS2S("  # slot=" << slot
                << ", instrument='" << instrumentName << "'"
                << ", group=" << si.group
                << "': signal='" << signalValueString << "'"
                ));

        // check and store signal value
        if(groupInfo[si.instrIdx][si.group].signalValue == "") {                         // signal not yet used
            groupInfo[si.instrIdx][si.group].signalValue = signalValueString;
>>>>>>> 23cb3eed
#if OPT_SUPPORT_STATIC_CODEWORDS
            bi->staticCodewordOverride = settings.findStaticCodewordOverride(instruction, operandIdx, iname); // NB: -1 means unused
#endif
        } else if(bi->signalValue == signalValueString) {                   // signal unchanged
            // do nothing
        } else {
            EOUT("Code so far:\n" << codeSection.str());                    // provide context to help finding reason. FIXME: not great
            FATAL("Signal conflict on instrument='" << si.ic.ii.instrumentName <<
                  "', group=" << si.group <<
                  ", between '" << bi->signalValue <<
                  "' and '" << signalValueString << "'");       // FIXME: add offending instruction
        }

        // store signal duration
        bi->durationInCycles = durationInCycles;

#if OPT_FEEDBACK
        // store the classical operand used for readout
        if(isReadout) {
            int cop = cops.size()>0 ? cops[0] : UNUSED_COP;
            bi->readoutCop = cop;
        }

        // store expression for conditional gates
        // FIXME: implement
#endif

        DOUT("customGate(): iname='" << iname <<
             "', duration=" << durationInCycles <<
             " [cycles], instrIdx=" << si.instrIdx <<
             ", group=" << si.group);

        // NB: code is generated in bundleFinish()
    }   // for(signal)
}

void codegen_cc::nopGate()
{
    comment("# NOP gate");
    FATAL("FIXME: NOP gate not implemented");
}

void codegen_cc::comment(const std::string &c)
{
    if(verboseCode) emit(c.c_str());
}

/************************************************************************\
| Classical operations on kernels
\************************************************************************/

void codegen_cc::ifStart(size_t op0, const std::string &opName, size_t op1)
{
    comment(SS2S("# IF_START(R" << op0 << " " << opName << " R" << op1 << ")"));
    FATAL("FIXME: not implemented");
}

void codegen_cc::elseStart(size_t op0, const std::string &opName, size_t op1)
{
    comment(SS2S("# ELSE_START(R" << op0 << " " << opName << " R" << op1 << ")"));
    FATAL("FIXME: not implemented");
}

void codegen_cc::forStart(const std::string &label, int iterations)
{
    comment(SS2S("# FOR_START(" << iterations << ")"));
    // FIXME: reserve register
    emit("", "move", SS2S(iterations << ",R62"), "# R62 is the 'for loop counter'");        // FIXME: fixed reg, no nested loops
    emit((label+":").c_str(), "", SS2S(""), "# ");        // just a label
}

void codegen_cc::forEnd(const std::string &label)
{
    comment("# FOR_END");
    // FIXME: free register
    emit("", "loop", SS2S("R62,@" << label), "# R62 is the 'for loop counter'");        // FIXME: fixed reg, no nested loops
}

void codegen_cc::doWhileStart(const std::string &label)
{
    comment("# DO_WHILE_START");
    emit((label+":").c_str(), "", SS2S(""), "# ");                              // NB: just a label
}

void codegen_cc::doWhileEnd(const std::string &label, size_t op0, const std::string &opName, size_t op1)
{
    comment(SS2S("# DO_WHILE_END(R" << op0 << " " << opName << " R" << op1 << ")"));
    emit("", "jmp", SS2S("@" << label), "# FIXME: we don't support conditions, just an endless loop'");        // FIXME: just endless loop
}

/************************************************************************\
|
| private functions
|
\************************************************************************/

/************************************************************************\
| Some helpers to ease nice assembly formatting
\************************************************************************/

void codegen_cc::emit(const char *labelOrComment, const char *instr)
{
    if(!labelOrComment || strlen(labelOrComment)==0) {  // no label
        codeSection << "        " << instr << std::endl;
    } else if(strlen(labelOrComment)<8) {               // label fits before instr
        codeSection << std::setw(8) << labelOrComment << instr << std::endl;
    } else if(strlen(instr)==0) {                       // no instr
        codeSection << labelOrComment << std::endl;
    } else {
        codeSection << labelOrComment << std::endl << "        " << instr << std::endl;
    }
}


// @param   label       must include trailing ":"
// @param   comment     must include leading "#"
void codegen_cc::emit(const char *label, const char *instr, const std::string &qops, const char *comment)
{
    codeSection << std::setw(16) << label << std::setw(16) << instr << std::setw(24) << qops << comment << std::endl;
}
// FIXME: assure space between fields!
// FIXME: also provide the above with std::string parameters

/************************************************************************\
| helpers
\************************************************************************/

void codegen_cc::emitProgramStart()
{
#if OPT_FEEDBACK
    emit(".CODE");   // start .CODE section
#endif

    comment("# synchronous start and latency compensation");

    // user settable delay via register
#if OPT_OLD_SEQBAR_SEMANTICS  // original seq_bar semantics
    // FIXME: is 'seq_bar 1' safe in the sense that we will never get an empty queue?
    emit("",                "add",      "R63,1,R0",         "# R63 externally set by user, prevent 0 value which would wrap counter");
    emit("",                "seq_bar",  "20",               "# synchronization");
    emit("syncLoop:",       "seq_out",  "0x00000000,1",     "# 20 ns delay");
    emit("",                "loop",     "R0,@syncLoop",     "# ");
#else  // new seq_bar semantics (firmware from 20191219 onwards)
    emit("",                "seq_bar",  "",                 "# synchronization, delay set externally through SET_SEQ_BAR_CNT");
#endif

    emit("mainLoop:",       "",         "",                 "# ");

#if OPT_FEEDBACK
    // initialize state
    emit("",                "seq_state","0",                "# clear Programmable Logic state");
#endif
}


void codegen_cc::padToCycle(size_t lastEndCycle, size_t startCycle, int slot, const std::string &instrumentName)
{
    // compute prePadding: time to bridge to align timing
    int prePadding = startCycle - lastEndCycle;
    if(prePadding < 0) {
        EOUT("Inconsistency detected in bundle contents: printing code generated so far");
        EOUT(codeSection.str());        // show what we made. FIXME: limit # lines
        FATAL("Inconsistency detected in bundle contents: time travel not yet possible in this version: prePadding=" << prePadding <<
              ", startCycle=" << startCycle <<
              ", lastEndCycle=" << lastEndCycle <<
              ", instrumentName='" << instrumentName << "'");
    }

    if(prePadding > 0) {     // we need to align
        emit(SS2S("[" << slot << "]").c_str(),      // CCIO selector
            "seq_out",
            SS2S("0x00000000," << prePadding),
            SS2S("# cycle " << lastEndCycle << "-" << startCycle << ": padding on '" << instrumentName+"'").c_str());
    }
}


#if !OPT_SUPPORT_STATIC_CODEWORDS
uint32_t codegen_cc::assignCodeword(const std::string &instrumentName, int instrIdx, int group)
{
    uint32_t codeword;
    std::string signalValue = bi->signalValue;

    if(JSON_EXISTS(codewordTable, instrumentName) &&                    // instrument exists
                    codewordTable[instrumentName].size() > group) {     // group exists
        bool cwFound = false;
        // try to find signalValue
        json &myCodewordArray = codewordTable[instrumentName][group];
        for(codeword=0; codeword<myCodewordArray.size() && !cwFound; codeword++) {   // NB: JSON find() doesn't work for arrays
            if(myCodewordArray[codeword] == signalValue) {
                DOUT("signal value found at cw=" << codeword);
                cwFound = true;
            }
        }
        if(!cwFound) {
            std::string msg = SS2S("signal value '" << signalValue
                    << "' not found in group " << group
                    << ", which contains " << myCodewordArray);
            if(mapPreloaded) {
                FATAL("mismatch between preloaded 'backend_cc_map_input_file' and program requirements:" << msg)
            } else {
                DOUT(msg);
                // NB: codeword already contains last used value + 1
                // FIXME: check that number is available
                myCodewordArray[codeword] = signalValue;                    // NB: structure created on demand
            }
        }
    } else {    // new instrument or group
        if(mapPreloaded) {
            FATAL("mismatch between preloaded 'backend_cc_map_input_file' and program requirements: instrument '"
                  << instrumentName << "', group "
                  << group
                  << " not present in file");
        } else {
            codeword = 1;
            codewordTable[instrumentName][group][0] = "";                   // code word 0 is empty
            codewordTable[instrumentName][group][codeword] = signalValue;   // NB: structure created on demand
        }
    }
    return codeword;
}
<<<<<<< HEAD
#endif
=======
#endif

/************************************************************************\
| Functions processing JSON
\************************************************************************/

void codegen_cc::load_backend_settings()
{
    // remind some main JSON areas
    JSON_ASSERT(platform->hardware_settings, "eqasm_backend_cc", "hardware_settings");  // NB: json_get<const json &> unavailable
    const json &jsonBackendSettings = platform->hardware_settings["eqasm_backend_cc"];

    JSON_ASSERT(jsonBackendSettings, "instrument_definitions", "eqasm_backend_cc");
    jsonInstrumentDefinitions = &jsonBackendSettings["instrument_definitions"];

    JSON_ASSERT(jsonBackendSettings, "control_modes", "eqasm_backend_cc");
    jsonControlModes = &jsonBackendSettings["control_modes"];

    JSON_ASSERT(jsonBackendSettings, "instruments", "eqasm_backend_cc");
    jsonInstruments = &jsonBackendSettings["instruments"];

    JSON_ASSERT(jsonBackendSettings, "signals", "eqasm_backend_cc");
    jsonSignals = &jsonBackendSettings["signals"];

#if 0   // FIXME: print some info, which also helps detecting errors early on
    // read instrument definitions
    // FIXME: the following requires json>v3.1.0:  for(auto& id : jsonInstrumentDefinitions->items()) {
    for(size_t i=0; i<jsonInstrumentDefinitions->size(); i++) {
        std::string idName = jsonInstrumentDefinitions[i];        // NB: uses type conversion to get node value
        DOUT("found instrument definition: '" << idName <<"'");
    }

    // read control modes
    for(size_t i=0; i<jsonControlModes->size(); i++)
    {
        const json &name = (*jsonControlModes)[i]["name"];
        DOUT("found control mode '" << name <<"'");
    }

    // read instruments
    const json &ccSetupType = jsonCcSetup["type"];

    // CC specific
    const json &ccSetupSlots = jsonCcSetup["slots"];                      // FIXME: check against jsonInstrumentDefinitions
    for(size_t slot=0; slot<ccSetupSlots.size(); slot++) {
        const json &instrument = ccSetupSlots[slot]["instrument"];
        std::string instrumentName = instrument["name"];
        std::string signalType = instrument["signal_type"];

        DOUT("found instrument: name='" << instrumentName << "', signal type='" << signalType << "'");
    }
#endif
}


#if OPT_CALCULATE_LATENCIES
const json &codegen_cc::findInstrumentDefinition(const std::string &name)
{
    // FIXME: use json_get
    if JSON_EXISTS(*jsonInstrumentDefinitions, name) {
        return (*jsonInstrumentDefinitions)[name];
    } else {
        FATAL("Could not find key 'name'=" << name << "in JSON section 'instrument_definitions'");
    }
}
#endif


// find instrument/group providing instructionSignalType for qubit
codegen_cc::tSignalInfo codegen_cc::findSignalInfoForQubit(const std::string &instructionSignalType, size_t qubit)
{
    tSignalInfo ret = {-1, -1};
    bool signalTypeFound = false;
    bool qubitFound = false;

    // iterate over instruments
    for(size_t instrIdx=0; instrIdx<jsonInstruments->size(); instrIdx++) {
        const json &instrument = (*jsonInstruments)[instrIdx];                  // NB: always exists
        std::string instrumentPath = SS2S("instruments["<<instrIdx<<"]");       // for JSON error reporting
        std::string instrumentSignalType = json_get<std::string>(instrument, "signal_type", instrumentPath);
        if(instrumentSignalType == instructionSignalType) {
            signalTypeFound = true;
            std::string instrumentName = json_get<std::string>(instrument, "name", instrumentPath);
            const json qubits = json_get<const json>(instrument, "qubits", instrumentPath);   // NB: json_get<const json&> unavailable

            // FIXME: verify group size: qubits vs. control mode
            // FIXME: verify signal dimensions

            // anyone connected to qubit?
            for(size_t group=0; group<qubits.size() && !qubitFound; group++) {
                for(size_t idx=0; idx<qubits[group].size() && !qubitFound; idx++) {
                    if(qubits[group][idx] == qubit) {
                        qubitFound = true;

                        DOUT("qubit " << qubit
                             << " signal type '" << instructionSignalType
                             << "' driven by instrument '" << instrumentName
                             << "' group " << group
//                                 << " in CC slot " << ccSetupSlot["slot"]
                             );

                        ret.instrIdx = instrIdx;
                        ret.group = group;
                        // FIXME: stop searching?
                    }
                }
            }
        }
    }
    if(!signalTypeFound) {
        FATAL("No instruments found providing signal type '" << instructionSignalType << "'");     // FIXME: clarify for user
    }
    if(!qubitFound) {
        FATAL("No instruments found driving qubit " << qubit << " for signal type '" << instructionSignalType << "'");     // FIXME: clarify for user
    }

    return ret;
}


codegen_cc::tJsonNodeInfo codegen_cc::findSignalDefinition(const json &instruction, const std::string &iname) const
{
    tJsonNodeInfo nodeInfo;
    std::string instructionPath = "instructions/"+iname;
    JSON_ASSERT(instruction, "cc", instructionPath);
    if(JSON_EXISTS(instruction["cc"], "ref_signal")) {                          // optional syntax: "ref_signal"
        std::string refSignal = instruction["cc"]["ref_signal"];
        nodeInfo.node = (*jsonSignals)[refSignal];                              // poor man's JSON pointer
        if(nodeInfo.node.size() == 0) {
            FATAL("Error in JSON definition of instruction '" << iname <<
                  "': ref_signal '" << refSignal << "' does not resolve");
        }
        nodeInfo.path = "signals/"+refSignal;
    } else {                                                                    // alternative syntax: "signal"
        nodeInfo.node = json_get<json>(instruction["cc"], "signal", instructionPath+"/cc");
        DOUT("signal for '" << instruction << "': " << nodeInfo.node);
        nodeInfo.path = instructionPath+"/cc/signal";
    }
    return nodeInfo;
}

} // namespace ql
>>>>>>> 23cb3eed
<|MERGE_RESOLUTION|>--- conflicted
+++ resolved
@@ -35,8 +35,6 @@
 #include <version.h>
 #include <options.h>
 
-namespace ql {
-
 /************************************************************************\
 | Generic
 \************************************************************************/
@@ -52,8 +50,8 @@
     std::string map_input_file = ql::options::get("backend_cc_map_input_file");
     if(map_input_file != "") {
         DOUT("loading map_input_file='" << map_input_file << "'");
-        json map = load_json(map_input_file);
-        codewordTable = map["codeword_table"];      // FIXME: use json_get
+        json map = ql::load_json(map_input_file);
+        codewordTable = map["codeword_table"];      // FIXME: use ql::json_get
         mapPreloaded = true;
     }
 }
@@ -438,7 +436,7 @@
             std::string signalSPath = SS2S(sd.path<<"["<<s<<"]");           // for JSON error reporting
 
             // get the operand index & qubit to work on
-            operandIdx = json_get<unsigned int>(sd.signal[s], "operand_idx", signalSPath);
+            operandIdx = ql::json_get<unsigned int>(sd.signal[s], "operand_idx", signalSPath);
             if(operandIdx >= qops.size()) {
                 JSON_FATAL("instruction '" << iname <<
                       "': illegal operand number " << operandIdx <<
@@ -449,11 +447,11 @@
 
             // get signalInfo via signal type (e.g. "mw", "flux", etc. NB: this is different from
             // the type provided by find_instruction_type, although some identical strings are used)
-            std::string instructionSignalType = json_get<std::string>(sd.signal[s], "type", signalSPath);
+            std::string instructionSignalType = ql::json_get<std::string>(sd.signal[s], "type", signalSPath);
             si = settings.findSignalInfoForQubit(instructionSignalType, qubit);
 
             // get signal value
-            const json instructionSignalValue = json_get<const json>(sd.signal[s], "value", signalSPath);   // NB: json_get<const json&> unavailable
+            const json instructionSignalValue = ql::json_get<const json>(sd.signal[s], "value", signalSPath);   // NB: ql::json_get<const json&> unavailable
 
 #if OPT_CROSSCHECK_INSTRUMENT_DEF   /* FIXME: invalid test: should be channels in group, not group size
 [OPENQL] /tmp/pip-req-build-z_6r37p9/src/arch/cc/codegen_cc.cc:463 Error: Error in JSON definition: signal dimension mismatch on instruction 'cz' : control mode 'awg8-flux' requires 8 groups, but signal 'signals/two-qubit-flux[0]/value' provides 1
@@ -489,63 +487,11 @@
                     ));
         } // scope
 
-<<<<<<< HEAD
 
         // store signal value, checking for conflicts
         tBundleInfo *bi = &bundleInfo[si.instrIdx][si.group];               // shorthand
         if(bi->signalValue == "") {                                         // signal not yet used
             bi->signalValue = signalValueString;
-=======
-    // find signal definition for iname
-    tJsonNodeInfo nodeInfo = findSignalDefinition(instruction, iname);
-    const json signal = nodeInfo.node;
-    std::string signalPath = nodeInfo.path;
-
-    // iterate over signals defined for instruction
-    for(size_t s=0; s<signal.size(); s++) {
-        // get the qubit to work on
-        std::string signalSPath = SS2S(signalPath<<"["<<s<<"]");        // for JSON error reporting
-        size_t operandIdx = json_get<size_t>(signal[s], "operand_idx", signalSPath);
-
-        if(operandIdx >= qops.size()) {
-            FATAL("Error in JSON definition of instruction '" << iname <<
-                  "': illegal operand number " << operandIdx <<
-                  "' exceeds expected maximum of " << qops.size()-1);
-        }
-        size_t qubit = qops[operandIdx];
-
-
-        // get the instrument and group that generates the signal
-        std::string instructionSignalType = json_get<std::string>(signal[s], "type", signalSPath);
-        JSON_ASSERT(signal[s], "value", signalSPath);                   // NB: json_get<const json&> unavailable
-        const json &instructionSignalValue = signal[s]["value"];
-
-        tSignalInfo si = findSignalInfoForQubit(instructionSignalType, qubit);
-        const json &instrument = (*jsonInstruments)[si.instrIdx];       // should exist
-        std::string instrumentName = json_get<std::string>(instrument, "name", SS2S("instruments["<<si.instrIdx<<"]"));
-        JSON_ASSERT(instrument, "controller", instrumentName);          // first check intermediate node
-        int slot = json_get<int>(instrument["controller"], "slot", instrumentName+"/controller");    // FIXME: assuming controller being cc
-
-
-        // expand macros in signalValue
-        std::string signalValueString = SS2S(instructionSignalValue);   // serialize instructionSignalValue into std::string
-        ql::utils::replace(signalValueString, std::string("\""), std::string(""));   // get rid of quotes
-        ql::utils::replace(signalValueString, std::string("{gateName}"), iname);
-        ql::utils::replace(signalValueString, std::string("{instrumentName}"), instrumentName);
-        ql::utils::replace(signalValueString, std::string("{instrumentGroup}"), std::to_string(si.group));
-        // FIXME: allow using all qubits involved (in same signalType?, or refer to signal: qubitOfSignal[n]), e.g. qubit[0], qubit[1], qubit[2]
-        ql::utils::replace(signalValueString, std::string("{qubit}"), std::to_string(qubit));
-
-        comment(SS2S("  # slot=" << slot
-                << ", instrument='" << instrumentName << "'"
-                << ", group=" << si.group
-                << "': signal='" << signalValueString << "'"
-                ));
-
-        // check and store signal value
-        if(groupInfo[si.instrIdx][si.group].signalValue == "") {                         // signal not yet used
-            groupInfo[si.instrIdx][si.group].signalValue = signalValueString;
->>>>>>> 23cb3eed
 #if OPT_SUPPORT_STATIC_CODEWORDS
             bi->staticCodewordOverride = settings.findStaticCodewordOverride(instruction, operandIdx, iname); // NB: -1 means unused
 #endif
@@ -767,149 +713,4 @@
     }
     return codeword;
 }
-<<<<<<< HEAD
-#endif
-=======
-#endif
-
-/************************************************************************\
-| Functions processing JSON
-\************************************************************************/
-
-void codegen_cc::load_backend_settings()
-{
-    // remind some main JSON areas
-    JSON_ASSERT(platform->hardware_settings, "eqasm_backend_cc", "hardware_settings");  // NB: json_get<const json &> unavailable
-    const json &jsonBackendSettings = platform->hardware_settings["eqasm_backend_cc"];
-
-    JSON_ASSERT(jsonBackendSettings, "instrument_definitions", "eqasm_backend_cc");
-    jsonInstrumentDefinitions = &jsonBackendSettings["instrument_definitions"];
-
-    JSON_ASSERT(jsonBackendSettings, "control_modes", "eqasm_backend_cc");
-    jsonControlModes = &jsonBackendSettings["control_modes"];
-
-    JSON_ASSERT(jsonBackendSettings, "instruments", "eqasm_backend_cc");
-    jsonInstruments = &jsonBackendSettings["instruments"];
-
-    JSON_ASSERT(jsonBackendSettings, "signals", "eqasm_backend_cc");
-    jsonSignals = &jsonBackendSettings["signals"];
-
-#if 0   // FIXME: print some info, which also helps detecting errors early on
-    // read instrument definitions
-    // FIXME: the following requires json>v3.1.0:  for(auto& id : jsonInstrumentDefinitions->items()) {
-    for(size_t i=0; i<jsonInstrumentDefinitions->size(); i++) {
-        std::string idName = jsonInstrumentDefinitions[i];        // NB: uses type conversion to get node value
-        DOUT("found instrument definition: '" << idName <<"'");
-    }
-
-    // read control modes
-    for(size_t i=0; i<jsonControlModes->size(); i++)
-    {
-        const json &name = (*jsonControlModes)[i]["name"];
-        DOUT("found control mode '" << name <<"'");
-    }
-
-    // read instruments
-    const json &ccSetupType = jsonCcSetup["type"];
-
-    // CC specific
-    const json &ccSetupSlots = jsonCcSetup["slots"];                      // FIXME: check against jsonInstrumentDefinitions
-    for(size_t slot=0; slot<ccSetupSlots.size(); slot++) {
-        const json &instrument = ccSetupSlots[slot]["instrument"];
-        std::string instrumentName = instrument["name"];
-        std::string signalType = instrument["signal_type"];
-
-        DOUT("found instrument: name='" << instrumentName << "', signal type='" << signalType << "'");
-    }
-#endif
-}
-
-
-#if OPT_CALCULATE_LATENCIES
-const json &codegen_cc::findInstrumentDefinition(const std::string &name)
-{
-    // FIXME: use json_get
-    if JSON_EXISTS(*jsonInstrumentDefinitions, name) {
-        return (*jsonInstrumentDefinitions)[name];
-    } else {
-        FATAL("Could not find key 'name'=" << name << "in JSON section 'instrument_definitions'");
-    }
-}
-#endif
-
-
-// find instrument/group providing instructionSignalType for qubit
-codegen_cc::tSignalInfo codegen_cc::findSignalInfoForQubit(const std::string &instructionSignalType, size_t qubit)
-{
-    tSignalInfo ret = {-1, -1};
-    bool signalTypeFound = false;
-    bool qubitFound = false;
-
-    // iterate over instruments
-    for(size_t instrIdx=0; instrIdx<jsonInstruments->size(); instrIdx++) {
-        const json &instrument = (*jsonInstruments)[instrIdx];                  // NB: always exists
-        std::string instrumentPath = SS2S("instruments["<<instrIdx<<"]");       // for JSON error reporting
-        std::string instrumentSignalType = json_get<std::string>(instrument, "signal_type", instrumentPath);
-        if(instrumentSignalType == instructionSignalType) {
-            signalTypeFound = true;
-            std::string instrumentName = json_get<std::string>(instrument, "name", instrumentPath);
-            const json qubits = json_get<const json>(instrument, "qubits", instrumentPath);   // NB: json_get<const json&> unavailable
-
-            // FIXME: verify group size: qubits vs. control mode
-            // FIXME: verify signal dimensions
-
-            // anyone connected to qubit?
-            for(size_t group=0; group<qubits.size() && !qubitFound; group++) {
-                for(size_t idx=0; idx<qubits[group].size() && !qubitFound; idx++) {
-                    if(qubits[group][idx] == qubit) {
-                        qubitFound = true;
-
-                        DOUT("qubit " << qubit
-                             << " signal type '" << instructionSignalType
-                             << "' driven by instrument '" << instrumentName
-                             << "' group " << group
-//                                 << " in CC slot " << ccSetupSlot["slot"]
-                             );
-
-                        ret.instrIdx = instrIdx;
-                        ret.group = group;
-                        // FIXME: stop searching?
-                    }
-                }
-            }
-        }
-    }
-    if(!signalTypeFound) {
-        FATAL("No instruments found providing signal type '" << instructionSignalType << "'");     // FIXME: clarify for user
-    }
-    if(!qubitFound) {
-        FATAL("No instruments found driving qubit " << qubit << " for signal type '" << instructionSignalType << "'");     // FIXME: clarify for user
-    }
-
-    return ret;
-}
-
-
-codegen_cc::tJsonNodeInfo codegen_cc::findSignalDefinition(const json &instruction, const std::string &iname) const
-{
-    tJsonNodeInfo nodeInfo;
-    std::string instructionPath = "instructions/"+iname;
-    JSON_ASSERT(instruction, "cc", instructionPath);
-    if(JSON_EXISTS(instruction["cc"], "ref_signal")) {                          // optional syntax: "ref_signal"
-        std::string refSignal = instruction["cc"]["ref_signal"];
-        nodeInfo.node = (*jsonSignals)[refSignal];                              // poor man's JSON pointer
-        if(nodeInfo.node.size() == 0) {
-            FATAL("Error in JSON definition of instruction '" << iname <<
-                  "': ref_signal '" << refSignal << "' does not resolve");
-        }
-        nodeInfo.path = "signals/"+refSignal;
-    } else {                                                                    // alternative syntax: "signal"
-        nodeInfo.node = json_get<json>(instruction["cc"], "signal", instructionPath+"/cc");
-        DOUT("signal for '" << instruction << "': " << nodeInfo.node);
-        nodeInfo.path = instructionPath+"/cc/signal";
-    }
-    return nodeInfo;
-}
-
-} // namespace ql
->>>>>>> 23cb3eed
+#endif
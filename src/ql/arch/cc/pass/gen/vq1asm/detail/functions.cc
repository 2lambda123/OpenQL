#include "functions.h"
#include "codegen.h"

#include "ql/ir/describe.h"

namespace ql {
namespace arch {
namespace cc {
namespace pass {
namespace gen {
namespace vq1asm {
namespace detail {

using namespace utils;


Functions::Functions(const OperandContext &operandContext, const Datapath &dp, CodeSection &cs)
    : operandContext(operandContext)
    , dp(dp)
    , cs(cs) {
    register_functions();
}

void Functions::do_dispatch(const FuncMap &func_map, const Str &name, FncArgs &args, const Str & return_type) {
    // create key from name and operand profile, using the same encoding as register_functions()
    Str key = name + "_" + args.ops.profile;

    // lookup key
    auto it = func_map.find(key);
    if (it == func_map.end()) {
        // NB: if we arrive here, there's an inconsistency between the functions registered in 'ql::ir::cqasm:read()'
        // (see comment before Codegen::handle_set_instruction) and those available in func_map.
        QL_ICE(
            "function '" << name
            << "' with profile '" << args.ops.profile
            << " and return type '" << return_type
            << "' not supported by CC backend, but it should be"
        );
    }

    // finish arguments
    args.operation = it->second.operation;

    // call the function
    (this->*it->second.func)(args);
}

void Functions::dispatch(const ir::ExpressionRef &lhs, const ir::FunctionCall *fn, const Str &describe) {
    // collect arguments for operator functions
    FncArgs args(operandContext, fn->operands, describe);
    args.dest_reg = cs.dest_reg(lhs);

    // FIXME: check creg, breg range? Already done, everywhere?

    do_dispatch(func_map_int, fn->function_type->name, args, "int");
}

void Functions::dispatch(const ir::FunctionCall *fn, const Str &label_if_false, const Str &describe) {
    // collect arguments for operator functions
    FncArgs args(operandContext, fn->operands, describe);
    args.label_if_false = label_if_false;

    // FIXME: check creg, breg range? Already done, everywhere?

    do_dispatch(func_map_bit, fn->function_type->name, args, "bit");
}


<<<<<<< HEAD
UInt Functions::emit_bin_cast(utils::Vec<utils::UInt> bregs, Int expOpCnt) {
    if(static_cast<Int>(bregs.size()) != expOpCnt) {
=======
UInt Functions::emit_bin_cast(utils::Vec<utils::UInt> bregs, UInt expOpCnt) {
    if(bregs.size() != expOpCnt) {
>>>>>>> 83b6565d
        QL_ICE("Expected " << expOpCnt << " breg operands, got " << bregs.size());
    }

    // Compute DSM address and mask for operands.
    UInt smAddr = 0;
    UInt mask = 0;      // mask for used SM bits in 32 bit word transferred using move_sm
    Str descr;
    for (UInt i=0; i<bregs.size(); i++) {
        auto breg = bregs[i];
        if(breg >= NUM_BREGS) {
            QL_INPUT_ERROR("bit register index " << breg << " exceeds maximum of " << NUM_BREGS-1);   // FIXME: cleanup "breg" vs. "bit register index"
        }

        // get SM bit for classic operand (allocated during readout)
        UInt smBit = dp.getSmBit(breg);
        descr += QL_SS2S("b[" << breg << "]=DSMbit[" << smBit << "]; ");

        // compute and check SM address
        UInt mySmAddr = smBit / 32;    // 'seq_cl_sm' is addressable in 32 bit words
        if(i == 0u) {
            smAddr = mySmAddr;
        } else {
            if(smAddr != mySmAddr) {
                QL_USER_ERROR("Cannot access DSM address " << smAddr << " and " << mySmAddr << " in single transfer");
                // NB: we could setup several transfers
            }
        }

        // update mask of used bits
        mask |= 1ul << (smBit % 32);
    }

    /*
     * Code inserted here:
     *      seq_cl_sm   S<address>          ; pass 32 bit SM-data to Q1 ...
     *      seq_wait    3                   ; prevent starvation of real time part during instructions below: 4 classic instructions + 1 branch
     *      move_sm     Ra                  ; ... and move to register
     *      nop                             ; register dependency Ra
     *
     * Example code to be added by caller
     *      and         Ra,<mask>,Rb        ; mask depends on DSM bit location
     *      nop                             ; register dependency Rb
     *      jlt         Rb,1,@loop
     */
    cs.emit("", "seq_cl_sm", QL_SS2S("S" << smAddr), "# transfer DSM bits to Q1: " + descr);
    cs.emit("", "seq_wait", "3");
    cs.emit("", "move_sm", REG_TMP0);
    cs.emit("", "nop");
    return mask;
}

/*
 * Functions returning a bit
 */


void Functions::op_linv_B(const FncArgs &a) {
    // transfer single breg to REG_TMP0
    UInt mask = emit_bin_cast(a.ops.bregs, 1);

    cs.emit(
        "",
        "and",
        QL_SS2S(REG_TMP0 << "," << mask << "," << REG_TMP1),
        "# mask for '" + a.describe + "'"
    );    // results in '0' for 'bit==0' and 'mask' for 'bit==1'
    cs.emit("", "nop");
    cs.emit(
        "",
        "jge",  // NB: we use "jge" instead of "jlt" to invert
        REG_TMP1 + ",1," + as_target(a.label_if_false),
        "# skip next part if inverted condition is false"
    );
}

void Functions::op_grp_bit_2op_BB(const FncArgs &a) {
    // transfer 2 bregs to REG_TMP0
#if 0
    UInt mask =
#endif
<<<<<<< HEAD
    emit_bin_cast(a.ops.bregs, 2);
=======
        emit_bin_cast(a.ops.bregs, 2);
>>>>>>> 83b6565d

#if 0    // FIXME: handle operation properly, this is just copy/paste from op_linv
    cs.emit("", "and", QL_SS2S(REG_TMP0 << "," << mask << "," << REG_TMP1));    // results in '0' for 'bit==0' and 'mask' for 'bit==1'
    cs.emit("", "nop");
    cs.emit("", "jlt", QL_SS2S(REG_TMP1 << ",1,@" << a.label_if_false), "# " + a.describe);
#endif
    QL_ICE("FIXME: CC backend does not yet support &&,||,^^, expression is '" << a.describe);
}

void Functions::op_grp_rel1_tail(const FncArgs &a) {
    cs.emit("", "nop");    // register dependency
    cs.emit(
        "",
        a.operation,
        REG_TMP0 + ",1," + as_target(a.label_if_false),
        "# skip next part if condition is false"
    );
}

void Functions::op_grp_rel1_CC(const FncArgs &a) {
    cs.emit(
        "",
        "xor",
        as_reg(a.ops.cregs[0]) + "," + as_reg(a.ops.cregs[1]),
        "# " + a.describe
    );
    op_grp_rel1_tail(a);
}

void Functions::op_grp_rel1_Ci_iC(const FncArgs &a) {
    cs.emit(
        "",
        "xor",
        as_reg(a.ops.cregs[0]) + "," + as_int(a.ops.integer),
        "# " + a.describe
    );
    op_grp_rel1_tail(a);
}


void Functions::op_grp_rel2_CC(const FncArgs &a) {
    emit_mnem2args(a, as_reg(a.ops.cregs[0]), as_reg(a.ops.cregs[1]), as_target(a.label_if_false));
}

void Functions::op_grp_rel2_Ci_iC(const FncArgs &a) {
    // NB: for profile "iC" we 'reverse' operands to match Q1 instruction set; this is for free because the operands
    // are split based on their type
    emit_mnem2args(a, as_reg(a.ops.cregs[0]), as_int(a.ops.integer), as_target(a.label_if_false));
}


void Functions::op_gt_CC(const FncArgs &a) {
    // increment arg1 since we lack 'jgt'
    cs.emit(
        "",
        "add",
        "1," + as_reg(a.ops.cregs[1]) + "," + REG_TMP0
    );

    // register dependency
    cs.emit("", "nop");

    // conditional jump
    cs.emit(
        "",
        a.operation,
        as_reg(a.ops.cregs[0]) + "," + REG_TMP0 + as_target(a.label_if_false),
        "# skip next part if condition is false"
    );
}

void Functions::op_gt_Ci(const FncArgs &a) {
    // conditional jump, increment literal since we lack 'jgt'
    cs.emit(
        "",
        a.operation,
        as_reg(a.ops.cregs[0]) + "," + as_int(a.ops.integer, 1) + as_target(a.label_if_false),
        "# skip next part if condition is false"
    );
}

void Functions::op_gt_iC(const FncArgs &a) {
    // conditional jump, deccrement literal since we lack 'jle'
    cs.emit(
        "",
        a.operation,
        as_reg(a.ops.cregs[0]) + "," + as_int(a.ops.integer, -1) + as_target(a.label_if_false),
        "# skip next part if condition is false"
    );
}


/*
 * Functions returning an int
 */

void Functions::op_binv_C(const FncArgs &a) {
    cs.emit(
        "",
        "not",
        as_reg(a.ops.cregs[0]) + "," + as_reg(a.dest_reg),
        "# " + a.describe
    );
}

void Functions::op_grp_int_2op_CC(const FncArgs &a) {
    emit_mnem2args(a, as_reg(a.ops.cregs[0]), as_reg(a.ops.cregs[1]), as_reg(a.dest_reg));
}

void Functions::op_grp_int_2op_Ci_iC(const FncArgs &a) {
    // NB: for profile "iC" we 'reverse' operands to match Q1 instruction set; this is for free because the operands
    // are split based on their type
    emit_mnem2args(a, as_reg(a.ops.cregs[0]), as_int(a.ops.integer), as_reg(a.dest_reg));
}

void Functions::op_sub_iC(const FncArgs &a) {
    // NB: 'reverse' operands to match Q1 instruction set
    emit_mnem2args(a, as_reg(a.ops.cregs[0]), as_int(a.ops.integer), as_reg(a.dest_reg));

    // Negate result in 2's complement to correct for changed op order
    Str reg = as_reg(a.dest_reg);
    cs.emit("", "not", reg);                       // invert
    cs.emit("", "nop");
    cs.emit("", "add", "1,"+reg+","+reg);          // add 1
}

#if OPT_CC_USER_FUNCTIONS
void Functions::rnd_seed_C(const FncArgs &) {
    // FIXME
}

void Functions::rnd_seed_i(const FncArgs &) {
    // FIXME
}

void Functions::rnd_C(const FncArgs &) {
    // FIXME
}

void Functions::rnd_i(const FncArgs &) {
    // FIXME
}
#endif


/*
 * Function tables
 *
 * The set of functions available here should match that in the platform as set by
 * 'convert_old_to_new(const compat::PlatformRef &old)'.
 * Unfortunately, consistency must currently be maintained manually.
 * FIXME: we might check against ir->platform->functions
 *
 * We maintain separate tables for functions returning an
 * - int (in the context of a SetInstruction); the result is passed to the LHS register
 * - bit (in the context of a logical expression); the result controls a jump (FIXME: which is conceptually distinct from tthe function)
 * FIXME: note that we do not yet support SetInstructions for bits
 *
 * Also see Codegen::handle_set_instruction() and handle_expression()
 */

//name		   profile      func                    operation
#define CC_FUNCTION_LIST_INT \
X("operator~",      C,      op_binv_C,              "") \
\
/* int arithmetic, 2 operands: "+", "-", "&", "|", "^" */ \
X("operator+",      CC,     op_grp_int_2op_CC,      "add") \
X("operator+",      Ci,     op_grp_int_2op_Ci_iC,   "add") \
X("operator+",      iC,     op_grp_int_2op_Ci_iC,   "add") \
X("operator-",      CC,     op_grp_int_2op_CC,      "sub") \
X("operator-",      Ci,     op_grp_int_2op_Ci_iC,   "sub") \
X("operator-",      iC,     op_sub_iC,              "sub") \
X("operator&",      CC,     op_grp_int_2op_CC,      "and") \
X("operator&",      Ci,     op_grp_int_2op_Ci_iC,   "and") \
X("operator&",      iC,     op_grp_int_2op_Ci_iC,   "and") \
X("operator|",      CC,     op_grp_int_2op_CC,      "or") \
X("operator|",      Ci,     op_grp_int_2op_Ci_iC,   "or") \
X("operator|",      iC,     op_grp_int_2op_Ci_iC,   "or") \
X("operator^",      CC,     op_grp_int_2op_CC,      "xor") \
X("operator^",      Ci,     op_grp_int_2op_Ci_iC,   "xor") \
X("operator^",      iC,     op_grp_int_2op_Ci_iC,   "xor") \

#define CC_FUNCTION_LIST_INT_USER \
/* user functions */ \
X("rnd_seed",       C,      rnd_seed_C,             "") \
X("rnd_seed",       i,      rnd_seed_i,             "") \
X("rnd",            C,      rnd_C,                  "") \
X("rnd",            i,      rnd_i,                  "")

#define CC_FUNCTION_LIST_BIT \
\
/* bit arithmetic, 1 operand: "!" */ \
X("operator!",      B,      op_linv_B,              "") \
\
/* bit arithmetic, 2 operands: "&&", "||", "^^" */ \
X("operator&&",     BB,     op_grp_bit_2op_BB,      "") \
X("operator||",     BB,     op_grp_bit_2op_BB,      "") \
X("operator^^",     BB,     op_grp_bit_2op_BB,      "") \
\
/* relop, group 1: "==", "!=" */ \
X("operator==",     CC,     op_grp_rel1_CC,         "jge") \
X("operator==",     Ci,     op_grp_rel1_Ci_iC,      "jge") \
X("operator==",     iC,     op_grp_rel1_Ci_iC,      "jge") \
/* repeat, with operation inversed */ \
X("operator!=",     CC,     op_grp_rel1_CC,         "jlt") \
X("operator!=",     Ci,     op_grp_rel1_Ci_iC,      "jlt") \
X("operator!=",     iC,     op_grp_rel1_Ci_iC,      "jlt") \
\
/* relop, group 2: ">=", "<" */ \
X("operator>=",     CC,     op_grp_rel2_CC,         "jge") \
X("operator>=",     Ci,     op_grp_rel2_Ci_iC,      "jge") \
X("operator>=",     iC,     op_grp_rel2_Ci_iC,      "jlt") /* inverse operation */ \
/* repeat, with inverse operation */ \
X("operator<",      CC,     op_grp_rel2_CC,         "jlt") \
X("operator<",      Ci,     op_grp_rel2_Ci_iC,      "jlt") \
X("operator<",      iC,     op_grp_rel2_Ci_iC,      "jge") /* inverse operation */ \
\
/* relop, group 3: ">", "<=" */ \
X("operator>",      CC,     op_gt_CC,               "jge") \
X("operator>",      Ci,     op_gt_Ci,               "jge") \
X("operator>",      iC,     op_gt_iC,               "jlt") /* inverse operation */ \
/* repeat, with inverse operation */ \
X("operator<=",     CC,     op_gt_CC,               "jlt") \
X("operator<=",     Ci,     op_gt_Ci,               "jlt") \
X("operator<=",     iC,     op_gt_iC,               "jge") /* inverse operation */



void Functions::register_functions() {
    // Initialize func_map_int with the functions from CC_FUNCTION_LIST and optionally CC_FUNCTION_LIST_USER.
    // The key consists of the concatenation of name, "_" and the stringified profile, e.g "operator~_C"

    #define X(name, profile, func, operation) { name "_" #profile, { &Functions::func, operation } } ,
    func_map_int = {
        CC_FUNCTION_LIST_INT
        #if OPT_CC_USER_FUNCTIONS
         CC_FUNCTION_LIST_INT_USER
        #endif
    };
    func_map_bit = {
        CC_FUNCTION_LIST_BIT
    };
    #undef X
}


void Functions::emit_mnem2args(const FncArgs &a, const Str &arg0, const Str &arg1, const Str &target) {
    cs.emit(
        "",
        a.operation, // mnemonic
        arg0 +  "," + arg1 + "," + target,
        "# " + a.describe
    );
}

} // namespace detail
} // namespace vq1asm
} // namespace gen
} // namespace pass
} // namespace cc
} // namespace arch
} // namespace ql<|MERGE_RESOLUTION|>--- conflicted
+++ resolved
@@ -66,13 +66,8 @@
 }
 
 
-<<<<<<< HEAD
-UInt Functions::emit_bin_cast(utils::Vec<utils::UInt> bregs, Int expOpCnt) {
-    if(static_cast<Int>(bregs.size()) != expOpCnt) {
-=======
 UInt Functions::emit_bin_cast(utils::Vec<utils::UInt> bregs, UInt expOpCnt) {
     if(bregs.size() != expOpCnt) {
->>>>>>> 83b6565d
         QL_ICE("Expected " << expOpCnt << " breg operands, got " << bregs.size());
     }
 
@@ -153,11 +148,7 @@
 #if 0
     UInt mask =
 #endif
-<<<<<<< HEAD
     emit_bin_cast(a.ops.bregs, 2);
-=======
-        emit_bin_cast(a.ops.bregs, 2);
->>>>>>> 83b6565d
 
 #if 0    // FIXME: handle operation properly, this is just copy/paste from op_linv
     cs.emit("", "and", QL_SS2S(REG_TMP0 << "," << mask << "," << REG_TMP1));    // results in '0' for 'bit==0' and 'mask' for 'bit==1'

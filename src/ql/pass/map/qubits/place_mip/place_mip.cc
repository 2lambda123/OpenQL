/** \file
 * Defines the initial placement pass.
 */

#include "ql/pass/map/qubits/place_mip/place_mip.h"

#include "detail/impl.h"
#include "ql/ir/ir_gen_ex.h"
#include "ql/pass/ana/statistics/annotations.h"
#include "ql/pmgr/factory.h"
#include "ql/com/map/reference_updater.h"

namespace ql {
namespace pass {
namespace map {
namespace qubits {
namespace place_mip {

bool PlaceQubitsPass::is_pass_registered = pmgr::Factory::register_pass<PlaceQubitsPass>("map.qubits.PlaceMIP");

/**
 * Dumps docs for the initial qubit placer.
 */
void PlaceQubitsPass::dump_docs(
    std::ostream &os,
    const utils::Str &line_prefix
) const {
    utils::dump_str(os, line_prefix, R"asdf(
    This step attempts to find a single mapping of the virtual qubits of a
    circuit to the real qubits of the platform's qubit topology that minimizes
    the sum of the distances between the two mapped operands of all
    two-qubit gates in the circuit. The distance between two real qubits is
    the minimum number of swaps that is required to move the state of one of
    the two qubits to the other. It employs a Mixed Integer Linear Programming
    (MIP) algorithm to solve this, modelled as a Quadratic Assignment Problem.
    Because the time-complexity of the MIP solving is exponential with respect to
    the number of pairs of 2 virtual qubits that interact, this may take quite some computer time.
    That is why a timeout option is provided that controls how long the solving can take.

    This initial mapping program is modelled as a Quadratic Assignment Problem by Lingling Lao in
    her 2018 mapping paper "Mapping of lattice surgery-based quantum circuits on surface code architectures":

    variables:
        forall i: forall k: x[i][k], x[i][k] is integral and 0 or 1, meaning facility i is in location k
    objective:
        min z = sum i: sum j: sum k: sum l: refcount[i][j] * distance(k,l) * x[i][k] * x[j][l]
    subject to:
        forall k: ( sum i: x[i][k] <= 1 )        allow more locations than qubits
        forall i: ( sum k: x[i][k] == 1 )        but each qubit must have one locations

    the article "An algorithm for the quadratic assignment problem using
    Benders' decomposition" by L. Kaufman and F. Broeckx, transforms this
    problem by introducing w[i][k] as follows:

    forall i: forall k: w[i][k] =  x[i][k] * ( sum j: sum l: refcount[i][j] * distance(k,l) * x[j][l] )

    to the following mixed integer linear problem:

    precompute:
        forall i: forall k: costmax[i][k] = sum j: sum l: refcount[i][j] * distance(k,l)
        (note: each of these costmax[][] is >= 0, so the "max(this,0)" around this is not needed)
    variables:
        forall i: forall k: x[i][k], x[i][k] is integral and 0 or 1
        forall i: forall k: w[i][k], w[i][k] is real and >= 0
    objective:
        min z = sum i: sum k: w[i][k]
    subject to:
        forall k: ( sum i: x[i][k] <= 1 )
        forall i: ( sum k: x[i][k] == 1 )
        forall i: forall k: costmax[i][k] * x[i][k]
            + ( sum j: sum l: refcount[i][j]*distance(k,l)*x[j][l] ) - w[i][k] <= costmax[i][k]

    This model is resolved with the HiGHS solver (see www.highs.dev), licensed under the MIT license.

    Since solving might take some time, two options are offered to deal with this (and
    these can be combined):
    - the initial placement "horizon" may be used to limit the number of
    different two-qubit gates considered by the solver to the first N for each kernel;
    - a timeout may be specified.

    )asdf");
}

/**
 * Returns a user-friendly type name for this pass.
 */
utils::Str PlaceQubitsPass::get_friendly_type() const {
    return "MIP-based initial placer";
}

/**
 * Constructs an initial qubit placer.
 */
PlaceQubitsPass::PlaceQubitsPass(
    const utils::Ptr<const pmgr::Factory> &pass_factory,
    const utils::Str &instance_name,
    const utils::Str &type_name
) : pmgr::pass_types::Transformation(pass_factory, instance_name, type_name) {
    options.add_int(
        "horizon",
        "When specified, the placement algorithm will only consider the "
        "connectivity required to perform the first N most frequent two-qubit gate types. "
        "When not specified or zero, all two-qubit gate types are "
        "considered.",
        "0", 0, utils::MAX
    );
    options.add_real(
        "timeout",
        "A float duration in seconds after which the MIP problem resolution by HiGHS will terminate. "
        "If this happens, the pass will emit a warning and will not update the qubit indices. "
        "When set to 0, there is no time limit.",
        "0.", 0., utils::INF
    );
    options.add_bool(
        "write_model_to_file",
        "Whether to write the model as MPS format to a file, as well as a pixel array representing the "
        "matrice of the linear optimization problem.",
        true
    );
    options.add_str(
        "model_filename",
        "Filename where to write the MPS optimization model.",
        "highs_model.mps"
    );
    options.add_bool(
        "fail_on_timeout",
        "Whether to exit compilation with an error when the MIP solving times out.",
        true
    );
}

<<<<<<< HEAD
=======
class ReferenceUpdater : public ir::RecursiveVisitor {
public:
    ReferenceUpdater(ir::Ref aIr, const utils::Vec<utils::UInt> &aMapping) : ir(aIr), mapping(aMapping) {}

    void visit_node(ir::Node &) override {}

    void visit_reference(ir::Reference &ref) override {
        if (ref.target == ir->platform->qubits &&
            ref.data_type == ir->platform->qubits->data_type) {
            QL_ASSERT(ref.indices.size() == 1);
            ref.indices[0].as<ir::IntLiteral>()->value = mapping[ref.indices[0].as<ir::IntLiteral>()->value];
        }
    }

private:
    ir::Ref ir;
    const utils::Vec<utils::UInt> &mapping;
};

>>>>>>> 83b6565d
/**
 * Runs initial qubit placement.
 */
utils::Int PlaceQubitsPass::run(
    const ir::Ref &ir,
    const pmgr::pass_types::Context &
) const {
    detail::Options opts;
    opts.timeout = options["timeout"].as_real();
    opts.horizon = options["horizon"].as_uint();
    opts.write_model_to_file = options["write_model_to_file"].as_bool();
    opts.model_filename = options["model_filename"].as_str();
    opts.fail_on_timeout = options["fail_on_timeout"].as_bool();

    auto qubit_count = ir->platform->qubits->shape[0];
    
    utils::Vec<utils::UInt> mapping(qubit_count, detail::UNDEFINED_QUBIT);
    auto result = detail::performInitialPlacement(ir, opts, mapping);

    if (result == detail::Result::TIMED_OUT && opts.fail_on_timeout) {
        QL_FATAL("Initial placement pass timed out. You can disable this error by setting pass option fail_on_timeout to false.");
        QL_ASSERT(false);
    }

    if (result == detail::Result::NEW_MAP) {
        com::map::mapProgram(ir->platform, mapping, ir->program);
    }

    return 0;
}

} // namespace place
} // namespace qubits
} // namespace map
} // namespace pass
} // namespace ql<|MERGE_RESOLUTION|>--- conflicted
+++ resolved
@@ -5,10 +5,10 @@
 #include "ql/pass/map/qubits/place_mip/place_mip.h"
 
 #include "detail/impl.h"
+#include "ql/com/map/reference_updater.h"
 #include "ql/ir/ir_gen_ex.h"
 #include "ql/pass/ana/statistics/annotations.h"
 #include "ql/pmgr/factory.h"
-#include "ql/com/map/reference_updater.h"
 
 namespace ql {
 namespace pass {
@@ -129,28 +129,6 @@
     );
 }
 
-<<<<<<< HEAD
-=======
-class ReferenceUpdater : public ir::RecursiveVisitor {
-public:
-    ReferenceUpdater(ir::Ref aIr, const utils::Vec<utils::UInt> &aMapping) : ir(aIr), mapping(aMapping) {}
-
-    void visit_node(ir::Node &) override {}
-
-    void visit_reference(ir::Reference &ref) override {
-        if (ref.target == ir->platform->qubits &&
-            ref.data_type == ir->platform->qubits->data_type) {
-            QL_ASSERT(ref.indices.size() == 1);
-            ref.indices[0].as<ir::IntLiteral>()->value = mapping[ref.indices[0].as<ir::IntLiteral>()->value];
-        }
-    }
-
-private:
-    ir::Ref ir;
-    const utils::Vec<utils::UInt> &mapping;
-};
-
->>>>>>> 83b6565d
 /**
  * Runs initial qubit placement.
  */

/** \file
 * Declaration of the visualizer's shared functionalities.
 */

#pragma once

#ifdef WITH_VISUALIZER

#include "utils/num.h"
#include "utils/str.h"
#include "utils/vec.h"
#include "utils/pair.h"
#include "visualizer.h"
#include "visualizer_types.h"

namespace ql {

<<<<<<< HEAD
std::vector<GateProperties> parseGates(const ql::quantum_program* program);
=======
// enum class VisualizationType {

//     /**
//      * Visualize the quantum program as a circuit composed of abstract gates, or
//      * waveforms acting on qubits and classical registers
//      */
//     CIRCUIT,

//     /**
//      * Visualize the quantum program as a qubit interaction graph, with the
//      * labels of edges between qubits indicating the number of interactions.
//      */
//     INTERACTION_GRAPH
// };

enum BitType {CLASSICAL, QUANTUM};

struct Position4 {
    utils::Int x0;
    utils::Int y0;
    utils::Int x1;
    utils::Int y1;

    Position4() = delete;
};

struct Position2 {
    utils::Int x;
    utils::Int y;

    Position2() = delete;
};

struct EndPoints {
    const utils::Int start;
    const utils::Int end;
};

struct Dimensions {
    const utils::Int width;
    const utils::Int height;
};

struct GateOperand {
    BitType bitType;
    utils::Int index;

    friend bool operator<(const GateOperand &lhs, const GateOperand &rhs) {
        if (lhs.bitType == QUANTUM && rhs.bitType == CLASSICAL) return true;
        if (lhs.bitType == CLASSICAL && rhs.bitType == QUANTUM) return false;
        return lhs.index < rhs.index;
    }

    friend bool operator>(const GateOperand &lhs, const GateOperand &rhs) {return operator<(rhs, lhs);}
    friend bool operator<=(const GateOperand &lhs, const GateOperand &rhs) {return !operator>(lhs, rhs);}
    friend bool operator>=(const GateOperand &lhs, const GateOperand &rhs) {return !operator<(lhs, rhs);}

    GateOperand() = delete;
};

struct GateProperties {
    utils::Str name;
    utils::Vec<utils::Int> operands;
    utils::Vec<utils::Int> creg_operands;
    utils::Int duration;
    utils::Int cycle;
    gate_type_t type;
    utils::Vec<utils::Int> codewords;
    utils::Str visual_type;

    GateProperties() = delete;
};

Layout parseConfiguration(const utils::Str &configPath);
void validateLayout(Layout &layout);

utils::Vec<GateProperties> parseGates(const ql::quantum_program *program);
>>>>>>> 907ac3dd

utils::Int calculateAmountOfBits(const utils::Vec<GateProperties> &gates, const utils::Vec<utils::Int> GateProperties::* operandType);

utils::Int calculateAmountOfGateOperands(const GateProperties &gate);
utils::Vec<GateOperand> getGateOperands(const GateProperties &gate);
utils::Pair<GateOperand, GateOperand> calculateEdgeOperands(const utils::Vec<GateOperand> &operands, utils::Int amountOfQubits);

void fixMeasurementOperands(utils::Vec<GateProperties> &gates);
utils::Bool isMeasurement(const GateProperties &gate);

Dimensions calculateTextDimensions(const utils::Str &text, utils::Int fontHeight);

<<<<<<< HEAD
std::string generateFilePath(const std::string &filename, const std::string &extension);

void printGates(const std::vector<GateProperties> gates);
int safe_int_cast(const size_t argument);
=======
void printGates(const utils::Vec<GateProperties> &gates);
>>>>>>> 907ac3dd

} // namespace ql

#endif //WITH_VISUALIZER<|MERGE_RESOLUTION|>--- conflicted
+++ resolved
@@ -6,96 +6,16 @@
 
 #ifdef WITH_VISUALIZER
 
+#include "visualizer.h"
+#include "visualizer_types.h"
 #include "utils/num.h"
 #include "utils/str.h"
 #include "utils/vec.h"
 #include "utils/pair.h"
-#include "visualizer.h"
-#include "visualizer_types.h"
 
 namespace ql {
 
-<<<<<<< HEAD
 std::vector<GateProperties> parseGates(const ql::quantum_program* program);
-=======
-// enum class VisualizationType {
-
-//     /**
-//      * Visualize the quantum program as a circuit composed of abstract gates, or
-//      * waveforms acting on qubits and classical registers
-//      */
-//     CIRCUIT,
-
-//     /**
-//      * Visualize the quantum program as a qubit interaction graph, with the
-//      * labels of edges between qubits indicating the number of interactions.
-//      */
-//     INTERACTION_GRAPH
-// };
-
-enum BitType {CLASSICAL, QUANTUM};
-
-struct Position4 {
-    utils::Int x0;
-    utils::Int y0;
-    utils::Int x1;
-    utils::Int y1;
-
-    Position4() = delete;
-};
-
-struct Position2 {
-    utils::Int x;
-    utils::Int y;
-
-    Position2() = delete;
-};
-
-struct EndPoints {
-    const utils::Int start;
-    const utils::Int end;
-};
-
-struct Dimensions {
-    const utils::Int width;
-    const utils::Int height;
-};
-
-struct GateOperand {
-    BitType bitType;
-    utils::Int index;
-
-    friend bool operator<(const GateOperand &lhs, const GateOperand &rhs) {
-        if (lhs.bitType == QUANTUM && rhs.bitType == CLASSICAL) return true;
-        if (lhs.bitType == CLASSICAL && rhs.bitType == QUANTUM) return false;
-        return lhs.index < rhs.index;
-    }
-
-    friend bool operator>(const GateOperand &lhs, const GateOperand &rhs) {return operator<(rhs, lhs);}
-    friend bool operator<=(const GateOperand &lhs, const GateOperand &rhs) {return !operator>(lhs, rhs);}
-    friend bool operator>=(const GateOperand &lhs, const GateOperand &rhs) {return !operator<(lhs, rhs);}
-
-    GateOperand() = delete;
-};
-
-struct GateProperties {
-    utils::Str name;
-    utils::Vec<utils::Int> operands;
-    utils::Vec<utils::Int> creg_operands;
-    utils::Int duration;
-    utils::Int cycle;
-    gate_type_t type;
-    utils::Vec<utils::Int> codewords;
-    utils::Str visual_type;
-
-    GateProperties() = delete;
-};
-
-Layout parseConfiguration(const utils::Str &configPath);
-void validateLayout(Layout &layout);
-
-utils::Vec<GateProperties> parseGates(const ql::quantum_program *program);
->>>>>>> 907ac3dd
 
 utils::Int calculateAmountOfBits(const utils::Vec<GateProperties> &gates, const utils::Vec<utils::Int> GateProperties::* operandType);
 
@@ -108,14 +28,9 @@
 
 Dimensions calculateTextDimensions(const utils::Str &text, utils::Int fontHeight);
 
-<<<<<<< HEAD
-std::string generateFilePath(const std::string &filename, const std::string &extension);
+std::string generateFilePath(const Str &filename, const Str &extension);
 
-void printGates(const std::vector<GateProperties> gates);
-int safe_int_cast(const size_t argument);
-=======
 void printGates(const utils::Vec<GateProperties> &gates);
->>>>>>> 907ac3dd
 
 } // namespace ql
 

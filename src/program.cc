--- conflicted
+++ resolved
@@ -34,14 +34,9 @@
 quantum_program::quantum_program(
     const Str &n,
     const quantum_platform &platf,
-<<<<<<< HEAD
-    size_t nqubits,
-    size_t ncregs,
-    size_t nbregs
-=======
     UInt nqubits,
-    UInt ncregs
->>>>>>> 0a72dcc7
+    UInt ncregs,
+    UInt nbregs
 ) :
     name(n),
     platform(platf),
@@ -116,52 +111,32 @@
 
 void quantum_program::add_if(const quantum_kernel &k, const operation &cond) {
     // phi node
-<<<<<<< HEAD
-    ql::quantum_kernel kphi1(k.name+"_if", platform, qubit_count, creg_count, breg_count);
-    kphi1.set_kernel_type(ql::kernel_type_t::IF_START);
-=======
-    quantum_kernel kphi1(k.name+"_if", platform, qubit_count, creg_count);
+    quantum_kernel kphi1(k.name+"_if", platform, qubit_count, creg_count, breg_count);
     kphi1.set_kernel_type(kernel_type_t::IF_START);
->>>>>>> 0a72dcc7
     kphi1.set_condition(cond);
     kernels.push_back(kphi1);
 
     add(k);
 
     // phi node
-<<<<<<< HEAD
-    ql::quantum_kernel kphi2(k.name+"_if_end", platform, qubit_count, creg_count, breg_count);
-    kphi2.set_kernel_type(ql::kernel_type_t::IF_END);
-=======
-    quantum_kernel kphi2(k.name+"_if_end", platform, qubit_count, creg_count);
+    quantum_kernel kphi2(k.name+"_if_end", platform, qubit_count, creg_count, breg_count);
     kphi2.set_kernel_type(kernel_type_t::IF_END);
->>>>>>> 0a72dcc7
     kphi2.set_condition(cond);
     kernels.push_back(kphi2);
 }
 
 void quantum_program::add_if(const quantum_program &p, const operation &cond) {
     // phi node
-<<<<<<< HEAD
-    ql::quantum_kernel kphi1(p.name+"_if", platform, qubit_count, creg_count, breg_count);
-    kphi1.set_kernel_type(ql::kernel_type_t::IF_START);
-=======
-    quantum_kernel kphi1(p.name+"_if", platform, qubit_count, creg_count);
+    quantum_kernel kphi1(p.name+"_if", platform, qubit_count, creg_count, breg_count);
     kphi1.set_kernel_type(kernel_type_t::IF_START);
->>>>>>> 0a72dcc7
     kphi1.set_condition(cond);
     kernels.push_back(kphi1);
 
     add_program(p);
 
     // phi node
-<<<<<<< HEAD
-    ql::quantum_kernel kphi2(p.name+"_if_end", platform, qubit_count, creg_count, breg_count);
-    kphi2.set_kernel_type(ql::kernel_type_t::IF_END);
-=======
-    quantum_kernel kphi2(p.name+"_if_end", platform, qubit_count, creg_count);
+    quantum_kernel kphi2(p.name+"_if_end", platform, qubit_count, creg_count, breg_count);
     kphi2.set_kernel_type(kernel_type_t::IF_END);
->>>>>>> 0a72dcc7
     kphi2.set_condition(cond);
     kernels.push_back(kphi2);
 }
@@ -171,51 +146,31 @@
     const quantum_kernel &k_else,
     const operation &cond
 ) {
-<<<<<<< HEAD
-    ql::quantum_kernel kphi1(k_if.name+"_if"+ std::to_string(phi_node_count), platform, qubit_count, creg_count, breg_count);
-    kphi1.set_kernel_type(ql::kernel_type_t::IF_START);
-=======
-    quantum_kernel kphi1(k_if.name+"_if"+ to_string(phi_node_count), platform, qubit_count, creg_count);
+    quantum_kernel kphi1(k_if.name+"_if"+ to_string(phi_node_count), platform, qubit_count, creg_count, breg_count);
     kphi1.set_kernel_type(kernel_type_t::IF_START);
->>>>>>> 0a72dcc7
     kphi1.set_condition(cond);
     kernels.push_back(kphi1);
 
     add(k_if);
 
     // phi node
-<<<<<<< HEAD
-    ql::quantum_kernel kphi2(k_if.name+"_if"+ std::to_string(phi_node_count) +"_end", platform, qubit_count, creg_count, breg_count);
-    kphi2.set_kernel_type(ql::kernel_type_t::IF_END);
-=======
-    quantum_kernel kphi2(k_if.name+"_if"+ to_string(phi_node_count) +"_end", platform, qubit_count, creg_count);
+    quantum_kernel kphi2(k_if.name+"_if"+ to_string(phi_node_count) +"_end", platform, qubit_count, creg_count, breg_count);
     kphi2.set_kernel_type(kernel_type_t::IF_END);
->>>>>>> 0a72dcc7
-    kphi2.set_condition(cond);
-    kernels.push_back(kphi2);
-
-
-    // phi node
-<<<<<<< HEAD
-    ql::quantum_kernel kphi3(k_else.name+"_else" + std::to_string(phi_node_count), platform, qubit_count, creg_count, breg_count);
-    kphi3.set_kernel_type(ql::kernel_type_t::ELSE_START);
-=======
-    quantum_kernel kphi3(k_else.name+"_else" + to_string(phi_node_count), platform, qubit_count, creg_count);
+    kphi2.set_condition(cond);
+    kernels.push_back(kphi2);
+
+
+    // phi node
+    quantum_kernel kphi3(k_else.name+"_else" + to_string(phi_node_count), platform, qubit_count, creg_count, breg_count);
     kphi3.set_kernel_type(kernel_type_t::ELSE_START);
->>>>>>> 0a72dcc7
     kphi3.set_condition(cond);
     kernels.push_back(kphi3);
 
     add(k_else);
 
     // phi node
-<<<<<<< HEAD
-    ql::quantum_kernel kphi4(k_else.name+"_else" + std::to_string(phi_node_count)+"_end", platform, qubit_count, creg_count, breg_count);
-    kphi4.set_kernel_type(ql::kernel_type_t::ELSE_END);
-=======
-    quantum_kernel kphi4(k_else.name+"_else" + to_string(phi_node_count)+"_end", platform, qubit_count, creg_count);
+    quantum_kernel kphi4(k_else.name+"_else" + to_string(phi_node_count)+"_end", platform, qubit_count, creg_count, breg_count);
     kphi4.set_kernel_type(kernel_type_t::ELSE_END);
->>>>>>> 0a72dcc7
     kphi4.set_condition(cond);
     kernels.push_back(kphi4);
 
@@ -227,51 +182,31 @@
     const quantum_program &p_else,
     const operation &cond
 ) {
-<<<<<<< HEAD
-    ql::quantum_kernel kphi1(p_if.name+"_if"+ std::to_string(phi_node_count), platform, qubit_count, creg_count, breg_count);
-    kphi1.set_kernel_type(ql::kernel_type_t::IF_START);
-=======
-    quantum_kernel kphi1(p_if.name+"_if"+ to_string(phi_node_count), platform, qubit_count, creg_count);
+    quantum_kernel kphi1(p_if.name+"_if"+ to_string(phi_node_count), platform, qubit_count, creg_count, breg_count);
     kphi1.set_kernel_type(kernel_type_t::IF_START);
->>>>>>> 0a72dcc7
     kphi1.set_condition(cond);
     kernels.push_back(kphi1);
 
     add_program(p_if);
 
     // phi node
-<<<<<<< HEAD
-    ql::quantum_kernel kphi2(p_if.name+"_if"+ std::to_string(phi_node_count) +"_end", platform, qubit_count, creg_count, breg_count);
-    kphi2.set_kernel_type(ql::kernel_type_t::IF_END);
-=======
-    quantum_kernel kphi2(p_if.name+"_if"+ to_string(phi_node_count) +"_end", platform, qubit_count, creg_count);
+    quantum_kernel kphi2(p_if.name+"_if"+ to_string(phi_node_count) +"_end", platform, qubit_count, creg_count, breg_count);
     kphi2.set_kernel_type(kernel_type_t::IF_END);
->>>>>>> 0a72dcc7
-    kphi2.set_condition(cond);
-    kernels.push_back(kphi2);
-
-
-    // phi node
-<<<<<<< HEAD
-    ql::quantum_kernel kphi3(p_else.name+"_else" + std::to_string(phi_node_count), platform, qubit_count, creg_count, breg_count);
-    kphi3.set_kernel_type(ql::kernel_type_t::ELSE_START);
-=======
-    quantum_kernel kphi3(p_else.name+"_else" + to_string(phi_node_count), platform, qubit_count, creg_count);
+    kphi2.set_condition(cond);
+    kernels.push_back(kphi2);
+
+
+    // phi node
+    quantum_kernel kphi3(p_else.name+"_else" + to_string(phi_node_count), platform, qubit_count, creg_count, breg_count);
     kphi3.set_kernel_type(kernel_type_t::ELSE_START);
->>>>>>> 0a72dcc7
     kphi3.set_condition(cond);
     kernels.push_back(kphi3);
 
     add_program(p_else);
 
     // phi node
-<<<<<<< HEAD
-    ql::quantum_kernel kphi4(p_else.name+"_else" + std::to_string(phi_node_count)+"_end", platform, qubit_count, creg_count, breg_count);
-    kphi4.set_kernel_type(ql::kernel_type_t::ELSE_END);
-=======
-    quantum_kernel kphi4(p_else.name+"_else" + to_string(phi_node_count)+"_end", platform, qubit_count, creg_count);
+    quantum_kernel kphi4(p_else.name+"_else" + to_string(phi_node_count)+"_end", platform, qubit_count, creg_count, breg_count);
     kphi4.set_kernel_type(kernel_type_t::ELSE_END);
->>>>>>> 0a72dcc7
     kphi4.set_condition(cond);
     kernels.push_back(kphi4);
 
@@ -280,26 +215,16 @@
 
 void quantum_program::add_do_while(const quantum_kernel &k, const operation &cond) {
     // phi node
-<<<<<<< HEAD
-    ql::quantum_kernel kphi1(k.name+"_do_while"+ std::to_string(phi_node_count) +"_start", platform, qubit_count, creg_count, breg_count);
-    kphi1.set_kernel_type(ql::kernel_type_t::DO_WHILE_START);
-=======
-    quantum_kernel kphi1(k.name+"_do_while"+ to_string(phi_node_count) +"_start", platform, qubit_count, creg_count);
+    quantum_kernel kphi1(k.name+"_do_while"+ to_string(phi_node_count) +"_start", platform, qubit_count, creg_count, breg_count);
     kphi1.set_kernel_type(kernel_type_t::DO_WHILE_START);
->>>>>>> 0a72dcc7
     kphi1.set_condition(cond);
     kernels.push_back(kphi1);
 
     add(k);
 
     // phi node
-<<<<<<< HEAD
-    ql::quantum_kernel kphi2(k.name+"_do_while" + std::to_string(phi_node_count), platform, qubit_count, creg_count, breg_count);
-    kphi2.set_kernel_type(ql::kernel_type_t::DO_WHILE_END);
-=======
-    quantum_kernel kphi2(k.name+"_do_while" + to_string(phi_node_count), platform, qubit_count, creg_count);
+    quantum_kernel kphi2(k.name+"_do_while" + to_string(phi_node_count), platform, qubit_count, creg_count, breg_count);
     kphi2.set_kernel_type(kernel_type_t::DO_WHILE_END);
->>>>>>> 0a72dcc7
     kphi2.set_condition(cond);
     kernels.push_back(kphi2);
     phi_node_count++;
@@ -307,26 +232,16 @@
 
 void quantum_program::add_do_while(const quantum_program &p, const operation &cond) {
     // phi node
-<<<<<<< HEAD
-    ql::quantum_kernel kphi1(p.name+"_do_while"+ std::to_string(phi_node_count) +"_start", platform, qubit_count, creg_count, breg_count);
-    kphi1.set_kernel_type(ql::kernel_type_t::DO_WHILE_START);
-=======
-    quantum_kernel kphi1(p.name+"_do_while"+ to_string(phi_node_count) +"_start", platform, qubit_count, creg_count);
+    quantum_kernel kphi1(p.name+"_do_while"+ to_string(phi_node_count) +"_start", platform, qubit_count, creg_count, breg_count);
     kphi1.set_kernel_type(kernel_type_t::DO_WHILE_START);
->>>>>>> 0a72dcc7
     kphi1.set_condition(cond);
     kernels.push_back(kphi1);
 
     add_program(p);
 
     // phi node
-<<<<<<< HEAD
-    ql::quantum_kernel kphi2(p.name+"_do_while" + std::to_string(phi_node_count), platform, qubit_count, creg_count, breg_count);
-    kphi2.set_kernel_type(ql::kernel_type_t::DO_WHILE_END);
-=======
-    quantum_kernel kphi2(p.name+"_do_while" + to_string(phi_node_count), platform, qubit_count, creg_count);
+    quantum_kernel kphi2(p.name+"_do_while" + to_string(phi_node_count), platform, qubit_count, creg_count, breg_count);
     kphi2.set_kernel_type(kernel_type_t::DO_WHILE_END);
->>>>>>> 0a72dcc7
     kphi2.set_condition(cond);
     kernels.push_back(kphi2);
     phi_node_count++;
@@ -334,13 +249,8 @@
 
 void quantum_program::add_for(const quantum_kernel &k, UInt iterations) {
     // phi node
-<<<<<<< HEAD
-    ql::quantum_kernel kphi1(k.name+"_for"+ std::to_string(phi_node_count) +"_start", platform, qubit_count, creg_count, breg_count);
-    kphi1.set_kernel_type(ql::kernel_type_t::FOR_START);
-=======
-    quantum_kernel kphi1(k.name+"_for"+ to_string(phi_node_count) +"_start", platform, qubit_count, creg_count);
+    quantum_kernel kphi1(k.name+"_for"+ to_string(phi_node_count) +"_start", platform, qubit_count, creg_count, breg_count);
     kphi1.set_kernel_type(kernel_type_t::FOR_START);
->>>>>>> 0a72dcc7
     kphi1.iterations = iterations;
     kernels.push_back(kphi1);
 
@@ -348,13 +258,8 @@
     kernels.back().iterations = iterations;
 
     // phi node
-<<<<<<< HEAD
-    ql::quantum_kernel kphi2(k.name+"_for" + std::to_string(phi_node_count) +"_end", platform, qubit_count, creg_count, breg_count);
-    kphi2.set_kernel_type(ql::kernel_type_t::FOR_END);
-=======
-    quantum_kernel kphi2(k.name+"_for" + to_string(phi_node_count) +"_end", platform, qubit_count, creg_count);
+    quantum_kernel kphi2(k.name+"_for" + to_string(phi_node_count) +"_end", platform, qubit_count, creg_count, breg_count);
     kphi2.set_kernel_type(kernel_type_t::FOR_END);
->>>>>>> 0a72dcc7
     kernels.push_back(kphi2);
     phi_node_count++;
 }
@@ -377,36 +282,21 @@
     }
 
     // phi node
-<<<<<<< HEAD
-    ql::quantum_kernel kphi1(p.name+"_for"+ std::to_string(phi_node_count) +"_start", platform, qubit_count, creg_count, breg_count);
-    kphi1.set_kernel_type(ql::kernel_type_t::FOR_START);
-=======
-    quantum_kernel kphi1(p.name+"_for"+ to_string(phi_node_count) +"_start", platform, qubit_count, creg_count);
+    quantum_kernel kphi1(p.name+"_for"+ to_string(phi_node_count) +"_start", platform, qubit_count, creg_count, breg_count);
     kphi1.set_kernel_type(kernel_type_t::FOR_START);
->>>>>>> 0a72dcc7
     kphi1.iterations = iterations;
     kernels.push_back(kphi1);
 
     // phi node
-<<<<<<< HEAD
-    ql::quantum_kernel kphi2(p.name, platform, qubit_count, creg_count, breg_count);
-    kphi2.set_kernel_type(ql::kernel_type_t::STATIC);
-=======
-    quantum_kernel kphi2(p.name, platform, qubit_count, creg_count);
+    quantum_kernel kphi2(p.name, platform, qubit_count, creg_count, breg_count);
     kphi2.set_kernel_type(kernel_type_t::STATIC);
->>>>>>> 0a72dcc7
     kernels.push_back(kphi2);
 
     add_program(p);
 
     // phi node
-<<<<<<< HEAD
-    ql::quantum_kernel kphi3(p.name+"_for" + std::to_string(phi_node_count) +"_end", platform, qubit_count, creg_count, breg_count);
-    kphi3.set_kernel_type(ql::kernel_type_t::FOR_END);
-=======
-    quantum_kernel kphi3(p.name+"_for" + to_string(phi_node_count) +"_end", platform, qubit_count, creg_count);
+    quantum_kernel kphi3(p.name+"_for" + to_string(phi_node_count) +"_end", platform, qubit_count, creg_count, breg_count);
     kphi3.set_kernel_type(kernel_type_t::FOR_END);
->>>>>>> 0a72dcc7
     kernels.push_back(kphi3);
     phi_node_count++;
 }

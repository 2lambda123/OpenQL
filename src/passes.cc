--- conflicted
+++ resolved
@@ -15,13 +15,9 @@
 #include "cqasm/cqasm_reader.h"
 #include "latency_compensation.h"
 #include "buffer_insertion.h"
-<<<<<<< HEAD
+#include "scheduler.h"
 #include "visualizer.h"
-         
-=======
-#include "scheduler.h"
-
->>>>>>> 819459fb
+
 #include <iostream>
 #include <chrono>
 
@@ -330,6 +326,22 @@
 }
 
 /**
+ * @brief  Visualizer pass constructor
+ * @param  Name of the visualizer pass
+ */
+VisualizerPass::VisualizerPass(const std::string &name) : AbstractPass(name) {
+}
+
+/**
+ * @brief  Visualize the quantum program
+ * @param  Program object to be read
+ */
+void VisualizerPass::runOnProgram(ql::quantum_program *program) {
+    DOUT("run VisualizerPass with name = " << getPassName() << " on program " << program->name);
+    ql::visualize(program, getPassOptions()->getOption("visualizer_config_path"), getPassOptions()->getOption("visualizer_waveform_mapping_path"));
+}
+
+/**
  * @brief  CCL Preparation for Code Generation pass constructor
  * @param  Name of the preparation pass
  */
@@ -508,31 +520,11 @@
     ccl_backend_compiler.reset();
 }
 
-<<<<<<< HEAD
-    /**
-     * @brief  Visualize the quantum program
-     * @param  Program object to be read
-     */
-void VisualizerPass::runOnProgram(ql::quantum_program *program)
-{
-    DOUT("run VisualizerPass with name = " << getPassName() << " on program " << program->name);
-    
-    ql::visualize(program, getPassOptions()->getOption("visualizer_config_path"), getPassOptions()->getOption("visualizer_waveform_mapping_path"));
-}
-
-    /**
-     * @brief  Construct an object to hold the pass options
-     * @param  app_name String with the name of the pass options object
-     */
-PassOptions::PassOptions(std::string app_name)
-{
-=======
 /**
  * @brief  Construct an object to hold the pass options
  * @param  app_name String with the name of the pass options object
  */
 PassOptions::PassOptions(std::string app_name) {
->>>>>>> 819459fb
     app = new CLI::App(app_name);
 
     ///@todo-rn: update this list with meaningful pass options
@@ -554,13 +546,9 @@
     app->add_set_ignore_case("--read_qasm_files", opt_name2opt_val["read_qasm_files"], {"yes", "no"}, "read (un-)scheduled (with and without resource-constraint) qasm files", true);
     app->add_option("--hwconfig", opt_name2opt_val["hwconfig"], "path to the platform configuration file", true);
     app->add_option("--nqubits", opt_name2opt_val["nqubits"], "number of qubits used by the program", true);
-<<<<<<< HEAD
-    app->add_set_ignore_case("--eqasm_compiler_name", opt_name2opt_val["eqasm_compiler_name"], {"qumis_compiler", "cc_light_compiler", "eqasm_backend_cc"}, "Set the compiler backend", true);
+    app->add_set_ignore_case("--eqasm_compiler_name", opt_name2opt_val["eqasm_compiler_name"], {"cc_light_compiler", "eqasm_backend_cc"}, "Set the compiler backend", true);
     app->add_option("--visualizer_config_path", opt_name2opt_val["visualizer_config_path"], "path to the visualizer configuration file", true);
     app->add_option("--visualizer_waveform_mapping_path", opt_name2opt_val["visualizer_waveform_mapping_path"], "path to the visualizer waveform mapping file", true);
-=======
-    app->add_set_ignore_case("--eqasm_compiler_name", opt_name2opt_val["eqasm_compiler_name"], {"cc_light_compiler", "eqasm_backend_cc"}, "Set the compiler backend", true);
->>>>>>> 819459fb
 }
 
 /**

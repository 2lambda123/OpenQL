/**
 * @file   hardware_configuration.h
 * @date   07/2017
 * @author Nader Khammassi
 *         Imran Ashraf
 * @brief  hardware configuration loader
 */

#include <iostream>
#include <fstream>
#include <string>
#include <map>
#include <typeinfo>
#include <cmath>

#include <sstream>
#include <algorithm>
#include <iterator>
#include <regex>

#include <instruction_map.h>
#include <json.h>
#include <exception.h>

namespace ql
{

/**
 * loading hardware configuration
 */
class hardware_configuration
{

public:

    /**
     * ctor
     */
    hardware_configuration(std::string config_file_name) : config_file_name(config_file_name)
    {
    }

    /**
     * load
     */
    void load(ql::instruction_map_t& instruction_map, json& instruction_settings, json& hardware_settings,
              json& resources, json& topology, json& aliases )
    {
        json config;
        try
        {
            config = load_json(config_file_name);
        }
        catch (json::exception &e)
        {
            FATAL("failed to load the hardware config file : malformed json file: \n\t" << std::string(e.what()));
        }

        // load eqasm compiler backend
        if (config.count("eqasm_compiler") <= 0)
        {
            FATAL("'eqasm_compiler' is not specified in the hardware config file");
        }
        else
        {
            eqasm_compiler_name = config["eqasm_compiler"];
        }

        // load hardware_settings
        if (config.count("hardware_settings") <= 0)
        {
            FATAL("'hardware_settings' section is not specified in the hardware config file");
        }
        else
        {
            hardware_settings = config["hardware_settings"];
        }

        // load instruction_settings
        if (config.count("instructions") <= 0)
        {
            FATAL("'instructions' section is not specified in the hardware config file");
        }
        else
        {
            instruction_settings = config["instructions"];
        }

        // load platform resources
        if (config.count("resources") <= 0)
        {
            FATAL("'resources' section is not specified in the hardware config file");
        }
        else
        {
            resources = config["resources"];
        }

        // load platform topology
        if (config.count("topology") <= 0)
        {
            FATAL("'topology' section is not specified in the hardware config file");
        }
        else
        {
            topology = config["topology"];
        }

        // load instructions
        const json &instructions = config["instructions"];
        static const std::regex comma_space_pattern("\\s*,\\s*");

        for (auto it = instructions.begin(); it != instructions.end(); ++it)
        {
            std::string name = it.key();
            json attr = *it; //.value();

            name = sanitize_instruction_name(name);
            name = std::regex_replace(name, comma_space_pattern, ",");

            // check for duplicate operations
            if (instruction_map.find(name) != instruction_map.end())
                WOUT("instruction '" << name << "' redefined : the old definition is overwritten !");

            // format in json.instructions:
            //  "^(\s)*token(\s)*[(\s)token(\s)*(,(\s)*token(\s*))*]$"
            //  so with a comma between any operands and possible spaces everywhere
            //
            // format of key and value (which is a custom_gate)'s name in instruction_map:
            //  "^(token|(token token(,token)*))$"
            //  so with a comma between any operands
            instruction_map[name] = load_instruction(name, attr);
            DOUT("instruction " << name << " loaded.");
        }

        // load optional section gate_decomposition
        // Examples:
        // - Parametrized gate-decomposition: "cl_2 %0": ["rxm90 %0", "rym90 %0"]
        // - Specialized gate-decomposition:  "rx180 q0" : ["x q0"]


        if (config.count("gate_decomposition") > 0)
        {
            const json &gate_decomposition = config["gate_decomposition"];
            for (auto it = gate_decomposition.begin(); it != gate_decomposition.end(); ++it)
            {
                // standardize instruction name
                std::string  comp_ins = it.key();
                DOUT("");
                DOUT("Adding composite instr : " << comp_ins);
                comp_ins = sanitize_instruction_name(comp_ins);
                comp_ins = std::regex_replace(comp_ins, comma_space_pattern, ",");
                DOUT("Adjusted composite instr : " << comp_ins);

                // format in json.instructions:
                //  "^(\s)*token(\s)+token(\s)*(,|\s)(\s)*token(\s*)$"
                //  so with a comma or a space between any operands and possible spaces everywhere
                //
                // format of key and value (which is a custom_gate)'s name in instruction_map:
                //  "^(token(\stoken)*))$"
                //  so with one space between any operands

                // check for duplicate operations
                if (instruction_map.find(comp_ins) != instruction_map.end())
                    WOUT("composite instruction '" << comp_ins << "' redefined : the old definition is overwritten !");

                // check that we're looking at array
                json sub_instructions = *it;
                if (!sub_instructions.is_array())
                    FATAL("ql::hardware_configuration::load() : 'gate_decomposition' section : gate '" << comp_ins << "' is malformed (not an array)");

                std::vector<gate *> gs;
                for (size_t i=0; i<sub_instructions.size(); i++)
                {
                    // standardize name of sub instruction
                    std::string sub_ins = sub_instructions[i];
                    DOUT("Adding sub instr: " << sub_ins);
                    sub_ins = sanitize_instruction_name(sub_ins);
                    sub_ins = std::regex_replace(sub_ins, comma_space_pattern, ",");
                    if ( instruction_map.find(sub_ins) != instruction_map.end() )
                    {
<<<<<<< HEAD
                        // using existing sub ins, e.g. "x q0" or "x %0"
=======
                        // i.e. subinstruction as is is also defined as instruction (with all operands)

                        // using existing sub ins
>>>>>>> d0106025
                        DOUT("using existing sub instr : " << sub_ins);
                        gs.push_back( instruction_map[sub_ins] );
                    }
                    else if( sub_ins.find("%") != std::string::npos )               // parameterized composite gate? FIXME: no syntax check
                    {
                        // adding new sub ins if not already available, e.g. "x %0"
                        DOUT("adding new sub instr : " << sub_ins);
                        instruction_map[sub_ins] = new custom_gate(sub_ins);
                        gs.push_back( instruction_map[sub_ins] );
                    }
#if OPT_DECOMPOSE_WAIT_BARRIER   // allow wait/barrier, e.g. "barrier q2,q3,q4"
                    else
                    {
                        // FIXME: just save whatever we find as a *custom* gate (there is no better alternative)
                        // FIXME: also see additions (hacks) to kernel.h
                        DOUT("adding new sub instr : " << sub_ins);
                        instruction_map[sub_ins] = new custom_gate(sub_ins);
                        gs.push_back( instruction_map[sub_ins] );
                    }
#else
                    else
                    {
                        // for specialized custom instructions, raise error if instruction
                        // is not already available
                        FATAL("custom instruction not found for '" << sub_ins << "'");
                    }
#endif
                }
                instruction_map[comp_ins] = new composite_gate(comp_ins, gs);
            }
        }

        // FIXME: code commented out: unfinished alias support (TBC)
        // // load aliases
        // if (config.count("aliases") > 0)
        // {
        //    aliases = config["aliases"];
        //    for (json::iterator it = aliases.begin(); it != aliases.end(); ++it)
        //    {
        //       std::string  name = it.key();
        //       println("loading alias " << name);
        //       str::lower_case(name);
        //       json         attr = *it; //.value();
        //       // check for duplicate operations
        //       if (instruction_map.find(name) != instruction_map.end())
        //          println("[!] warning : ql::hardware_configuration::load() : composite instruction '" << name << "' redefined : the old definition is overwritten !");

        //       if (!attr.is_array())
        //          throw ql::exception("[x] error : ql::hardware_configuration::load() : 'gate_decomposition' section : gate '"+name+"' is malformed !",false);
        //       std::vector<gate *> gs;
        //       for (size_t i=0; i<attr.size(); ++i)
        //       {
        //          std::string instr_name = attr[i];
        //          // println("checking if instruction '" << instr_name << "' is already defined...");
        //          if (instruction_map.find(instr_name) == instruction_map.end())
        //             throw ql::exception("[x] error : ql::hardware_configuration::load() : 'gate_decomposition' section : instruction "+instr_name+" composing gate '"+name+"' is not defined !",false);
        //          gs.push_back(instruction_map[instr_name]);
        //       }
        //       instruction_map[name] = new composite_gate(name,gs);
        //    }
        // }
    }

private:
    /**
     * load_instruction
     */
    // FIXME: replace by gate.h::custom_gate(std::string& name, json& instr)
    ql::custom_gate * load_instruction(std::string name, json& instr)
    {
        custom_gate * g = new custom_gate(name);
        // skip alias fo now
        if (instr.count("alias") > 0)
        {
            // todo : look for the target aliased gate
            //        copy it with the new name
            WOUT("alias '" << name << "' detected but ignored (not supported yet : please define your instruction).");
            return g;
        }
        try
        {
            g->load(instr);
        }
        catch (ql::exception &e)
        {
            EOUT("error while loading instruction '" << name << "' : " << e.what());
            throw e;
            // ql::exception("[x] error : hardware_configuration::load_instruction() : error while loading instruction '" + name + "' : " + e.what(),false);
        }
        // g->print_info();
        return g;
    }

public:

    std::string       config_file_name;
    std::string       eqasm_compiler_name;

private:

    static const std::regex trim_pattern;
    static const std::regex multiple_space_pattern;

    /**
    * Sanitizes the name of an instruction by converting to lower case and removing the unnecessary spaces.
    */
    static std::string sanitize_instruction_name(std::string name)
    {
        str::lower_case(name);
        name = std::regex_replace(name, trim_pattern, "");
        name = std::regex_replace(name, multiple_space_pattern, " ");
        return name;
    }

};

const std::regex hardware_configuration::trim_pattern("^(\\s)+|(\\s)+$");
const std::regex hardware_configuration::multiple_space_pattern("(\\s)+");

}<|MERGE_RESOLUTION|>--- conflicted
+++ resolved
@@ -179,13 +179,7 @@
                     sub_ins = std::regex_replace(sub_ins, comma_space_pattern, ",");
                     if ( instruction_map.find(sub_ins) != instruction_map.end() )
                     {
-<<<<<<< HEAD
                         // using existing sub ins, e.g. "x q0" or "x %0"
-=======
-                        // i.e. subinstruction as is is also defined as instruction (with all operands)
-
-                        // using existing sub ins
->>>>>>> d0106025
                         DOUT("using existing sub instr : " << sub_ins);
                         gs.push_back( instruction_map[sub_ins] );
                     }

/**
 * @file   openql.h
 * @author Imran Ashraf
 * @brief  header file for python interface
 */

#ifndef PYOPENQL_H
#define PYOPENQL_H

#include <string>
#include <vector>
#include <iostream>
#include <fstream>
#include <algorithm>
#include <sstream>
#include <cassert>
#include <time.h>

#include <ql/openql.h>

<<<<<<< HEAD
/*
std::string instruction_map_file = "instructions.map";

void set_instruction_map_file(std::string fname="instructions.map")
=======
void set_output_dir(std::string dir)
>>>>>>> d934bd83
{
    ql::utils::set_output_dir(dir);
}

std::string get_output_dir()
{
    return ql::utils::get_output_dir();
}

void init()
{
    ql::init();
}
*/

class Platform
{
   public:

     ql::quantum_platform * ql_platform;
     std::string            p_name;
     std::string            config_file;

     Platform(std::string name, std::string config_file) : p_name(name), config_file(config_file)
     {
	ql_platform = new ql::quantum_platform(name,config_file);
     }
};

class Kernel
{
    public:
        std::string name;
        ql::quantum_kernel * ql_kernel;

        Kernel(std::string kname, Platform p)
        {
            // std::cout << "kernel::kernel()" << std::endl;
            name = kname;
            ql_kernel = new ql::quantum_kernel(name, *(p.ql_platform));
        }
        // std::string name() {return ql_kernel_name;}

        void identity(size_t q0) { ql_kernel->identity(q0); }
        void hadamard(size_t q0) { ql_kernel->hadamard(q0); }
        void s(size_t q0) { ql_kernel->s(q0); }
        void sdag(size_t q0) { ql_kernel->sdag(q0); }
        void t(size_t q0) { ql_kernel->t(q0); }
        void tdag(size_t q0) { ql_kernel->tdag(q0); }
        void x(size_t q0) { ql_kernel->x(q0); }
        void y(size_t q0) { ql_kernel->y(q0); }
        void z(size_t q0) { ql_kernel->z(q0); }
        void rx90(size_t q0) { ql_kernel->rx90(q0); }
        void mrx90(size_t q0) { ql_kernel->mrx90(q0); }
        void rx180(size_t q0) { ql_kernel->rx180(q0); }
        void ry90(size_t q0) { ql_kernel->ry90(q0); }
        void mry90(size_t q0) { ql_kernel->mry90(q0); }
        void ry180(size_t q0) { ql_kernel->ry180(q0); }
        void measure(size_t q0) { ql_kernel->measure(q0); }
        void prepz(size_t q0) { ql_kernel->prepz(q0); }
        void cnot(size_t q0, size_t q1) { ql_kernel->cnot(q0,q1); }
        void cphase(size_t q0, size_t q1) { ql_kernel->cphase(q0,q1); }
        void toffoli(size_t q0, size_t q1, size_t q2) { ql_kernel->toffoli(q0,q1,q2); }
        void clifford(size_t id, size_t q0) { ql_kernel->clifford(id, q0); }
        void load_custom_instructions(std::string fname="instructions.json") { ql_kernel->load_custom_instructions(fname); }
        void print_custom_instructions() { ql_kernel->print_gates_definition(); }
        void gate(std::string name, std::vector<size_t> qubits) { ql_kernel->gate(name, qubits); }
        void gate(std::string name, size_t qubit) { ql_kernel->gate(name, qubit); }

        ~Kernel()
        {
            //std::cout << "kernel::~kernel()" << std::endl;
            delete(ql_kernel);
        }
};

class Program
{
    private:
        ql::quantum_program *prog;

    public:
        std::string name;
        Program(std::string pname, size_t nqubits, Platform p)
        {
            name = pname;
            // std::cout << "program::program()" << std::endl;
            prog = new ql::quantum_program(name, nqubits, *(p.ql_platform));
        }

        void set_sweep_points( std::vector<float> sweep_points, size_t num_circuits)
        {
            float* sp = &sweep_points[0];
            prog->set_sweep_points(sp, num_circuits);
        }

        void add_kernel(Kernel& k)
        {
            prog->add( *(k.ql_kernel) );
        }

        void compile(bool optimize=false, bool verbose=false) { prog->compile(optimize, verbose); }
        void schedule(std::string scheduler="ASAP", bool verbose=false) { prog->schedule(scheduler, verbose); }
        std::string qasm() {return prog->qasm(); }
        std::string microcode() {return prog->microcode(); }
        void print_interaction_matrix() { prog->print_interaction_matrix(); }
        void write_interaction_matrix() { prog->write_interaction_matrix(); }

        ~Program()
        {
            // std::cout << "program::~program()" << std::endl;
            delete(prog);
        }
};

#endif


// %feature("docstring") set_instruction_map_file
// """ Sets instruction map file.

// Parameters
// ----------
// arg1 : str
//     Releative path of instruction map file, default is instructions.map in current directory.
// """

// %feature("docstring") get_instruction_map_file
// """ Returns the path of current set instruction map file.

// Parameters
// ----------
// None

// Returns
// -------
// str
//     Path of instruction map file. """<|MERGE_RESOLUTION|>--- conflicted
+++ resolved
@@ -17,29 +17,6 @@
 #include <time.h>
 
 #include <ql/openql.h>
-
-<<<<<<< HEAD
-/*
-std::string instruction_map_file = "instructions.map";
-
-void set_instruction_map_file(std::string fname="instructions.map")
-=======
-void set_output_dir(std::string dir)
->>>>>>> d934bd83
-{
-    ql::utils::set_output_dir(dir);
-}
-
-std::string get_output_dir()
-{
-    return ql::utils::get_output_dir();
-}
-
-void init()
-{
-    ql::init();
-}
-*/
 
 class Platform
 {
@@ -90,7 +67,7 @@
         void cphase(size_t q0, size_t q1) { ql_kernel->cphase(q0,q1); }
         void toffoli(size_t q0, size_t q1, size_t q2) { ql_kernel->toffoli(q0,q1,q2); }
         void clifford(size_t id, size_t q0) { ql_kernel->clifford(id, q0); }
-        void load_custom_instructions(std::string fname="instructions.json") { ql_kernel->load_custom_instructions(fname); }
+        // void load_custom_instructions(std::string fname="instructions.json") { ql_kernel->load_custom_instructions(fname); }
         void print_custom_instructions() { ql_kernel->print_gates_definition(); }
         void gate(std::string name, std::vector<size_t> qubits) { ql_kernel->gate(name, qubits); }
         void gate(std::string name, size_t qubit) { ql_kernel->gate(name, qubit); }

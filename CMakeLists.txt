--- conflicted
+++ resolved
@@ -1,4 +1,4 @@
-cmake_minimum_required(VERSION 3.25 FATAL_ERROR)  # 3.25 needed for add_subdirectory(... SYSTEM)
+cmake_minimum_required(VERSION 3.12 FATAL_ERROR)
 
 # CMake policies
 if(POLICY CMP0048)
@@ -9,14 +9,6 @@
     cmake_policy(SET CMP0135 NEW)
 endif()
 
-if(POLICY CMP0048)
-    cmake_policy(SET CMP0048 NEW)
-endif()
-
-if(POLICY CMP0135)
-    cmake_policy(SET CMP0135 NEW)
-endif()
-
 project(OpenQL C CXX)
 
 # If OpenQL was already included elsewhere in the project, don't include it
@@ -25,26 +17,6 @@
 
 # Loads up the appropriate directories for installing stuff.
 include(GNUInstallDirs)
-
-# Packages
-include(FetchContent)
-
-<<<<<<< HEAD
-add_custom_target(patch_lemon_sources
-    DEPENDS patch_lemon_sources_command
-)
-add_custom_command(
-    OUTPUT patch_lemon_sources_command
-    COMMAND ${CMAKE_COMMAND} -E copy "${CMAKE_CURRENT_LIST_DIR}/patches/adaptors.h" "${CMAKE_CURRENT_BINARY_DIR}/_deps/lemon-src/lemon"
-    COMMAND ${CMAKE_COMMAND} -E copy "${CMAKE_CURRENT_LIST_DIR}/patches/lgf_reader.h" "${CMAKE_CURRENT_BINARY_DIR}/_deps/lemon-src/lemon"
-    COMMAND ${CMAKE_COMMAND} -E copy "${CMAKE_CURRENT_LIST_DIR}/patches/lgf_writer.h" "${CMAKE_CURRENT_BINARY_DIR}/_deps/lemon-src/lemon"
-    COMMAND ${CMAKE_COMMAND} -E copy "${CMAKE_CURRENT_LIST_DIR}/patches/maps.h" "${CMAKE_CURRENT_BINARY_DIR}/_deps/lemon-src/lemon"
-    COMMAND ${CMAKE_COMMAND} -E copy "${CMAKE_CURRENT_LIST_DIR}/patches/random.h" "${CMAKE_CURRENT_BINARY_DIR}/_deps/lemon-src/lemon"
-    COMMAND ${CMAKE_COMMAND} -E copy "${CMAKE_CURRENT_LIST_DIR}/patches/array_map.h" "${CMAKE_CURRENT_BINARY_DIR}/_deps/lemon-src/lemon/bits"
-    COMMENT "-- Copying patch/* files to _deps/lemon-src"
-)
-=======
->>>>>>> 50ff068b
 
 
 #=============================================================================#
@@ -201,12 +173,13 @@
 #=============================================================================#
 
 
-message(STATUS "Fetching Backward")
-FetchContent_Declare(Backward
-    GIT_REPOSITORY https://github.com/bombela/backward-cpp.git
-    GIT_TAG "3bb9240cb15459768adb3e7d963a20e1523a6294"
-)
-FetchContent_MakeAvailable(Backward)
+find_package(Backward CONFIG REQUIRED)
+find_package(cimg CONFIG REQUIRED)
+find_package(Eigen3 CONFIG REQUIRED)
+find_package(highs CONFIG REQUIRED)
+find_package(nlohmann_json CONFIG REQUIRED)
+
+include(FetchContent)
 
 message(STATUS "Fetching cqasm")
 FetchContent_Declare(cqasm
@@ -215,39 +188,6 @@
     GIT_TAG "8d0b4ed5e3a30aa6fde3b3aaf20a207b5d07876e"
 )
 FetchContent_MakeAvailable(cqasm)
-
-message(STATUS "Fetching Eigen3")
-FetchContent_Declare(Eigen3
-    GIT_REPOSITORY https://gitlab.com/libeigen/eigen.git
-    GIT_TAG "4e9e493b4abc57dba377fc326082b40d08193619"
-)
-FetchContent_MakeAvailable(Eigen3)
-
-# FetchContent_Populate will be deprecated in the future
-# The equivalent solution with FetchContent_MakeAvailable consists of
-# setting SOURCE_SUBDIR to a non-existent subdirectory in FetchContent_Declare,
-# then letting FetchContent_MakeAvailable do the download of the dependency,
-# and still add_subdirectory manually
-# See: https://discourse.cmake.org/t/fetchcontent-a-directory-but-add-a-subdirectory/8603/13?u=rturrado
-message(STATUS "Fetching HiGHS")
-FetchContent_Declare(highs
-    GIT_REPOSITORY https://github.com/ERGO-Code/HiGHS.git
-    GIT_TAG "45a127b78060942721f75f46a04b274c2bb963d8"
-    SOURCE_SUBDIR this-directory-does-not-exist
-)
-FetchContent_MakeAvailable(highs)
-# The build system in HiGHS currently doesn't allow to disable HiGHS tests
-# thus the following hacks are needed, instead of just add_subdirectory(deps/highs).
-set(FAST_BUILD ON)
-set(GITHASH "")
-set(TODAY "")
-set(HIGHS_VERSION_MAJOR 0)
-set(HIGHS_VERSION_MINOR 0)
-set(HIGHS_VERSION_PATCH 0)
-set(HIGHS_SOURCE_DIR "${highs_SOURCE_DIR}")
-set(HIGHS_BINARY_DIR "${highs_BINARY_DIR}")
-add_subdirectory("${highs_SOURCE_DIR}/src" "${highs_BINARY_DIR}/src" SYSTEM)
-configure_file(${highs_SOURCE_DIR}/src/HConfig.h.in ${highs_BINARY_DIR}/HConfig.h)
 
 # TODO: use Lemon Conan package when it is ready (https://github.com/conan-io/conan-center-index/pull/17338)
 # TODO: remove use of Lemon in project?
@@ -257,12 +197,6 @@
     GIT_TAG "e70acea5764a97ab3b6d31b883300f3ce1587cde"
 )
 FetchContent_MakeAvailable(lemon)
-
-message(STATUS "Fetching nlohmann_json")
-FetchContent_Declare(nlohmann_json
-    URL https://github.com/nlohmann/json/releases/download/v3.11.2/json.tar.xz
-)
-FetchContent_MakeAvailable(nlohmann_json)
 
 
 #=============================================================================#
@@ -436,32 +370,22 @@
     "${CMAKE_CURRENT_SOURCE_DIR}/src/ql/api/kernel.cc"
     "${CMAKE_CURRENT_SOURCE_DIR}/src/ql/api/program.cc"
     "${CMAKE_CURRENT_SOURCE_DIR}/src/ql/api/cqasm_reader.cc"
-    ${BACKWARD_ENABLE}
-)
-add_backward(ql)
+)
+
 
 # There is no distinction between public and private header files right now,
 # and they're all in the source directory.
 # Note the / at the end of the path;
 # this is necessary for the header files to be installed in the right location.
 target_include_directories(ql
-<<<<<<< HEAD
-    SYSTEM PUBLIC "${Backward_INCLUDE_DIRS}"
-    SYSTEM PUBLIC "${Eigen3_INCLUDE_DIRS}/unsupported"
-    SYSTEM PUBLIC "${highs_INCLUDE_DIRS}"
-    SYSTEM PUBLIC "${CMAKE_CURRENT_BINARY_DIR}/_deps/lemon-src/"
-    SYSTEM PUBLIC "${CMAKE_CURRENT_BINARY_DIR}/_deps/lemon-build/"
-    SYSTEM PUBLIC "${libqasm_INCLUDE_DIRS}"
-    SYSTEM PUBLIC "${nlohmann_json_INCLUDE_DIRS}"
-    SYSTEM PUBLIC ${TREE_LIB_PUBLIC_INCLUDE}
-=======
-    SYSTEM PRIVATE "${cqasm_SOURCE_DIR}/include"
-    SYSTEM PRIVATE "${eigen3_SOURCE_DIR}/Eigen"
-    SYSTEM PRIVATE "${eigen3_SOURCE_DIR}/unsupported"
+    SYSTEM PRIVATE "${Backward_INCLUDE_DIRS}"
+    SYSTEM PRIVATE "${Eigen3_INCLUDE_DIRS}/unsupported"
+    SYSTEM PRIVATE "${highs_INCLUDE_DIRS}"
     SYSTEM PRIVATE "${CMAKE_CURRENT_BINARY_DIR}/_deps/lemon-src/"
     SYSTEM PRIVATE "${CMAKE_CURRENT_BINARY_DIR}/_deps/lemon-build/"
-    SYSTEM PUBLIC "${nlohmann_json_SOURCE_DIR}/include"
->>>>>>> 50ff068b
+    SYSTEM PRIVATE "${libqasm_INCLUDE_DIRS}"
+    SYSTEM PRIVATE "${nlohmann_json_INCLUDE_DIRS}"
+    SYSTEM PRIVATE ${TREE_LIB_PUBLIC_INCLUDE}  # needed at all?
     PUBLIC "${CMAKE_CURRENT_SOURCE_DIR}/src/"
     PRIVATE "${CMAKE_CURRENT_BINARY_DIR}/src/"
     PUBLIC "${CMAKE_CURRENT_SOURCE_DIR}/include/"
@@ -469,21 +393,12 @@
 )
 
 target_link_libraries(ql
-<<<<<<< HEAD
     PRIVATE Backward::Backward
-    PRIVATE cimg::cimg
+    PUBLIC cqasm
     PRIVATE Eigen3::Eigen
+    PUBLIC highs::highs
     PRIVATE lemon
     PRIVATE nlohmann_json::nlohmann_json
-    PUBLIC cqasm
-    PUBLIC highs::highs
-=======
-    PUBLIC cqasm
-    PRIVATE Eigen3::Eigen
-    PUBLIC highs
-    PRIVATE lemon
-    PRIVATE nlohmann_json::nlohmann_json
->>>>>>> 50ff068b
 )
 
 # Specify resources.
@@ -572,15 +487,9 @@
 endif()
 
 if(QL_VISUALIZER)
-    message(STATUS "Fetching CImg")
-    FetchContent_Declare(CImg
-        GIT_REPOSITORY https://github.com/GreycLab/CImg.git
-        GIT_TAG "049267da171c50ab48f93c7285f096d7d686e8f3"
-    )
-    FetchContent_MakeAvailable(CImg)
-
     target_compile_definitions(ql PRIVATE WITH_VISUALIZER)
-    target_include_directories(ql SYSTEM PRIVATE "${cimg_SOURCE_DIR}")
+    target_include_directories(ql SYSTEM PRIVATE "${cimg_INCLUDE_DIRS}")
+    target_link_libraries(ql PRIVATE cmg::cmg)
 endif()
 
 
@@ -588,120 +497,32 @@
 # Testing                                                                     #
 #=============================================================================#
 
-<<<<<<< HEAD
-# Include the tests directory if requested.
-if(OPENQL_BUILD_TESTS)
-    enable_testing()
-    find_package(doctest CONFIG REQUIRED)
-
-    # Convenience function to add an integration test.
-    function(add_openql_test name source workdir)
-        add_executable("${name}" "${CMAKE_CURRENT_SOURCE_DIR}/${source}")
-        target_link_libraries("${name}" PUBLIC ql)
-        add_test(
-            NAME "${name}"
-            WORKING_DIRECTORY "${CMAKE_CURRENT_SOURCE_DIR}/${workdir}"
-            COMMAND "${name}"
-        )
-    endfunction()
-
-    # Include the directories containing integration tests.
-    #add_subdirectory(test)
-    add_subdirectory(tests)
-    add_subdirectory(examples)
-
-    # Convenience function to add a unit test.
-    function(add_openql_unit_test source)
-        string(REPLACE "/" "_" name ${source})
-        string(REPLACE "_tests_" "_" name ${name})
-        string(REPLACE ".cc" "" name ${name})
-        set(name test_${name})
-        add_executable("${name}" "${CMAKE_CURRENT_SOURCE_DIR}/src/ql/${source}")
-        target_link_libraries("${name}" PUBLIC ql doctest::doctest)
-        target_include_directories(ql SYSTEM PUBLIC "${doctest_INCLUDE_DIRS}")
-        get_filename_component(working_dir "${CMAKE_CURRENT_SOURCE_DIR}/src/ql/${source}" DIRECTORY)
-        add_test(
-            NAME "${name}"
-            WORKING_DIRECTORY "${working_dir}"
-            COMMAND "${name}"
-        )
-    endfunction()
-
-    # Register unit tests.
-    file(
-        GLOB_RECURSE unit_tests
-        RELATIVE ${CMAKE_CURRENT_SOURCE_DIR}/src/ql
-        ${CMAKE_CURRENT_SOURCE_DIR}/src/ql/*/tests/*.cc
-    )
-    foreach(unit_test ${unit_tests})
-        add_openql_unit_test(${unit_test})
-    endforeach()
-    file(
-        GLOB_RECURSE unit_tests
-        RELATIVE ${CMAKE_CURRENT_SOURCE_DIR}/src/ql
-        ${CMAKE_CURRENT_SOURCE_DIR}/src/ql/*/*/tests/*.cc
-    )
-    foreach(unit_test ${unit_tests})
-        add_openql_unit_test(${unit_test})
-    endforeach()
-    file(
-        GLOB_RECURSE unit_tests
-        RELATIVE ${CMAKE_CURRENT_SOURCE_DIR}/src/ql
-        ${CMAKE_CURRENT_SOURCE_DIR}/src/ql/*/*/*/tests/*.cc
-    )
-    foreach(unit_test ${unit_tests})
-        add_openql_unit_test(${unit_test})
-    endforeach()
-    file(
-        GLOB_RECURSE unit_tests
-        RELATIVE ${CMAKE_CURRENT_SOURCE_DIR}/src/ql
-        ${CMAKE_CURRENT_SOURCE_DIR}/src/ql/*/*/*/*/tests/*.cc
-    )
-    foreach(unit_test ${unit_tests})
-        add_openql_unit_test(${unit_test})
-    endforeach()
-
-=======
 if(OPENQL_BUILD_TESTS)
     enable_testing()
     include(CTest)
     include(GoogleTest)
     set(CMAKE_CTEST_ARGUMENTS "--output-on-failure")
     add_subdirectory(test)
->>>>>>> 50ff068b
-endif()
-
-
-#=============================================================================#
-<<<<<<< HEAD
-# Cpp standalone example                                                      #
-#=============================================================================#
-
-if(OPENQL_BUILD_CPP_STANDALONE_EXAMPLE)
-    # Use whatever CMake magic you need to build your program, but linking
-    # something against OpenQL should be as easy as the second line. This should
-    # take care of both the libraries and header file include directories.
-    add_executable(example examples/cpp-standalone-example/example.cc)
-    target_link_libraries(example PRIVATE ql)
-endif()
-=======
+endif()
+
+
+#=============================================================================#
 # Debug info                                                                  #
 #=============================================================================#
 
 message(STATUS
     "[${PROJECT_NAME}] Target include directories:\n"
-    "      CImg: ${cimg_SOURCE_DIR}\n"
-    "      cqasm/include: ${cqasm_SOURCE_DIR}/include\n"
-    "      Eigen3/Eigen: ${eigen3_SOURCE_DIR}/Eigen\n"
-    "      Eigen3/unsupported: ${eigen3_SOURCE_DIR}/unsupported\n"
-    "      googletest: ${googletest_SOURCE_DIR}\n"
-    "      highs: ${highs_SOURCE_DIR}\n"
-    "      highs/src: ${highs_SOURCE_DIR}/src\n"
+    "      Backward: ${Backward_INCLUDE_DIRS}\n"
+    "      CImg: ${CImg_INCLUDE_DIRS}\n"
+    "      Eigen3: ${Eigen3_INCLUDE_DIRS}/Eigen\n"
+    "      Eigen3/unsupported: ${Eigen3_INCLUDE_DIRS}/unsupported\n"
+    "      googletest: ${googletest_INCLUDE_DIRS}\n"
+    "      highs: ${highs_INCLUDE_DIRS}\n"
     "      lemon-src: ${CMAKE_CURRENT_BINARY_DIR}/_deps/lemon-src/\n"
     "      lemon-build: ${CMAKE_CURRENT_BINARY_DIR}/_deps/lemon-build/\n"
+    "      libqasm: ${cqasm_INCLUDE_DIRS}\n"
     "      nlohmann_json/include: ${nlohmann_json_SOURCE_DIR}/include\n"
 )
->>>>>>> 50ff068b
 
 
 #=============================================================================#

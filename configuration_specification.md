## Specifying experimental configuration

The goal of the config is to specify the information required by the compiler which compile user-defined C++ or Python program into 1) QISA instructions with corresponding microcode for CC-Light, or 2) qumis instructions for CBox_v3. It should be emphasized that flexibility and extensibility of this format is a driving requirement.  The config is specified in JSON and contains a nested dictionary with the required information for **every** allowed operation including it's arguments.  If there is no entry in the configuration for a specific operation with it's arguments then it is not allowed.  There is a different entry in the configuration for different arguments of the same function: e.g., `X180(q0)` and `X180(q1)` would be two distinct entries in the config. In addition to the configuration entries there are several globally defined parameters.

## Globally defined parameters

- `qubit names` (list) : list of qubit names (not needed?)
- `cycle_time` (int) : the clock cycle time of the device running the qumis

- `MW_MW_buffer` (int) : buffer between pulses of type MW and MW in ns
- `MW_Flux_buffer` (int) : buffer between pulses of type MW and Flux in ns
- `MW_RO_buffer` (int) : buffer between pulses of type MW and RO in ns
- `Flux_MW_buffer` (int) : buffer between pulses of type Flux and MW in ns
- `Flux_Flux_buffer` (int) : buffer between pulses of type Flux and Flux in ns
- `Flux_RO_buffer` (int) : buffer between pulses of type Flux and RO in ns
- `RO_MW_buffer` (int) : buffer between pulses of type RO and MW in ns
- `RO_Flux_buffer` (int) : buffer between pulses of type RO and Flux in ns
- `RO_RO_buffer` (int) : buffer between pulses of type RO and RO in ns

## Configuration entries
Entries are either an `alias` or a full entry.

`entry` (str) : unique id for the operation with arguments formatted as `op_name(arg1, ..., argN)`

- `alias` entries only contain one item:
    + `alias` (str) : name of operation +args it is an alias of
- full entries contain the following pieces of information
    + `duration` (int) : duration of the operation in ns
    + `latency` (int): latency of operation in ns
    + `qubits` (list) : what qubits this operation affects (can be empty list)
    + `type`: one of either `MW`, `Flux`, `RO`, `None`.
    + `matrix` (matrix): the process matrix, can be an empty matrix.
<<<<<<< HEAD
    + `target_matrix` (matrix): the ideal process matrix of the operation, can be an empty matrix.
    + (iff CBox_v3) `qumis_instr` (str): one of `wait`, `pulse`, `trigger`, `CW_trigger`, `dummy`, `measure`.
    + (iff CBox_v3) `qumis_instr_kw` (dict): dictionary containing keyword arguments for the qumis instruction.
    + (iff CC-Light) `qisa_kw` (dict): dictionary containing keyword arguments for the CC-Light instruction. Format is shown in the Section *CC-Light instruction configuration*.
=======
    + 'disable_optimization' (bool): if this is True this operation cannot be compiled away. 
    + type (str): one of either `MW`, `Flux`, `RO`, `None`
    + `qumis_instr` (str): one of `wait`, `pulse`, `trigger`, `CW_trigger`, `dummy`, `measure`.
    + `qumis_instr_kw` (dict): dictionary containing keyword arguments for the qumis instruction. 
>>>>>>> db6fd053

## CBox_v3 instuction configuration
OpenQL supports the following instructions

- `wait`
    + time (int): time to wait in ns, must be multiple of `cycle_time`
- `pulse` plays a waveform from one of the internal AWG's
    + awg_nr (int): index specifying the awg to play the pulse on
    + lut_idx (int) : index of the lookuptable that stores the waveform
- `trigger` : raises a trigger for a specified time
    + `trigger_bit` (int) : trigger_bit
    + `trigger_duration` (int): duration for which to set the trigger bit high
- `codeword_trigger` : 
    + `codeword_ready_bit` (int) : codeword_ready_bit
    + `codeword_ready_bit_duration` (int): duration for which to set the codeword_ready_bit high
    + `codeword_bits` (list of int) : bits available for specifying the codeword (bit mask specifying used bits)
    + `codeword_duration` (int): duration for which to set the codeword bits high
    + `codeword` (int) : integer value the codeword bits should present in binary format.
- `dummy` blocks the qubit for the duration specified but executes no instruction
    + no arguments
- `measure`
<<<<<<< HEAD
    + `measurement_duration` (int): duration of the measurement instruction.

## CC-Light instuction configuration
Every quantum operation (QISA instruction) is translated into one or multiple microinstructions. For the first release of CC-Light, only one microinstruction is supported. It should contain the following information:

- `name` (str):  the name of the operation in the program.
- `physical qubits` (int): the address of targeted physical qubits. A list containing up to two integers ranging from 0 to 6. Can be empty. See appendix for more details.
- `type`: (int): 0 for single-qubit gates, 1 for two-qubit gates.
- `op_left type`: one of either `MW`, `Flux`, `RO`, `None`.
- `op_left` (int): 0\~255 for MW, 0\~7 for flux. Otherwise omiited.
- `lut_idx` (int) : index of the lookuptable that stores the waveform.
- `op_right type`: one of either `MW`, `Flux`, `RO`, `None`.
- `op_right` (int): 0\~255 for MW, 0\~7 for flux. Otherwise omiited.
- `lut_idx` (int) : index of the lookuptable that stores the waveform.

=======
    + N.B. the measure instruction does not have a duration
>>>>>>> db6fd053

## Potential extensibility and current flaws

- **New qumis instructions** will be needed as hardware changes (e.g., vector switch matrix) or to support different platforms (spin-qubits, NV-centers, etc). This should not affect the structure of this config but will change the content in the future.
- **Classical logic** is not specified in this document but does relate to the underlying qumis instructions, e.g, operations conditional on measurement outcomes.
- **Composite qumis instructions**. In the current proposal it is not possible to specify composite qumis instructions even though there is a clear potential for this. An example would be quickly putting a copy of a pulse on a different channel or triggering a scope.
- The format is flattened out completely, not taking use of any structure in the configuration. This is on purpose.

## Example use of aliases

- CZ(q0, q1) -> CZ(q1, q0)
- CZ_11(q0, q1) -> CZ_11(q1, q0)
- CZ_01(q0, q1) -> CZ_10(q1, q0)

- X180(q0) -> X(q0)
- X180(q0) -> rX180(q0)



## Appendix: Device channel to qubit mapping
A mapping is required to map the user-defined qubit name into a physical qubit address. The physical qubit address and the directed edge address are defined in the following figure and table:

![Qubit and edge number definition](qubit_number.png)

| edge address| left qubit address | right qubit address|
|----|:------:|:------------:|
|0   |   2    | 0 |
|1   |   0    | 3 |
|2   |   3    | 1 |
|3   |   1    | 4 |
|4   |   2    | 5 |
|5   |   5    | 3 |
|6   |   3    | 6 |
|7   |   6    | 4 |
|8   |   0    | 2 |
|9   |   3    | 0 |
|10  |   1    | 3 |
|11  |   4    | 1 |
|12  |   5    | 2 |
|13  |   3    | 5 |
|14  |   6    | 3 |
|15  |   4    | 6 |


In the CC-Light architecture, the following connection is suppoed:

| Device Name | DIO connector | Target qubits | Operation Type|
|-------------------|:----:|:--------------:|-------------|
|UHFQC-0            | DIO1 | 0, 2, 3, 5, 6  | measurement |
|UHFQC-1            | DIO2 |   1, 4         | measurement |
|AWG-8 0, channel 0~6 | DIO3 |   0~6          | flux |
|AWG-8 1, channel 0 | DIO4 |   0,1          | microwave |
|AWG-8 1, channel 1 | DIO4 |   5,6          | microwave |
|AWG-8 2, channel 0 | DIO5 |   2,3,4        | microwave |
|VSM                |  -   |   0~6          | microwave masking |

### Potential change requirements & Solutions
- The user would like to use AWG-8 2, instead of AWG-8 1 to drive qubit 5,6.
  + Solution: Switch the DIO connection of AWG-8 1 and 2.
- How address a single qubit?
  + Solution: For MW, use VSM to shield other qubits. For flux, only activiate the channel for that qubit. For measurement, only generate the trigger bit for that qubit. If the program is written for a single qubit, then it can be automatically done.
- How to use the same program to address two different qubits in two experiments?
  + Solution: Change the qubit mapping in the config file. For example, the first experiment, the qubit name "target_qubit" is mapped to physical qubit address 0, and in the second experiment, change this mapping to physical qubit 1.
- Is it possible to only change the flux channel 1 and 4 for qubit 1 and 4, respectively, while not affecting the MW channel?
  + This is not allowed by CC-Light.<|MERGE_RESOLUTION|>--- conflicted
+++ resolved
@@ -30,17 +30,10 @@
     + `qubits` (list) : what qubits this operation affects (can be empty list)
     + `type`: one of either `MW`, `Flux`, `RO`, `None`.
     + `matrix` (matrix): the process matrix, can be an empty matrix.
-<<<<<<< HEAD
-    + `target_matrix` (matrix): the ideal process matrix of the operation, can be an empty matrix.
-    + (iff CBox_v3) `qumis_instr` (str): one of `wait`, `pulse`, `trigger`, `CW_trigger`, `dummy`, `measure`.
-    + (iff CBox_v3) `qumis_instr_kw` (dict): dictionary containing keyword arguments for the qumis instruction.
-    + (iff CC-Light) `qisa_kw` (dict): dictionary containing keyword arguments for the CC-Light instruction. Format is shown in the Section *CC-Light instruction configuration*.
-=======
     + 'disable_optimization' (bool): if this is True this operation cannot be compiled away. 
     + type (str): one of either `MW`, `Flux`, `RO`, `None`
     + `qumis_instr` (str): one of `wait`, `pulse`, `trigger`, `CW_trigger`, `dummy`, `measure`.
     + `qumis_instr_kw` (dict): dictionary containing keyword arguments for the qumis instruction. 
->>>>>>> db6fd053
 
 ## CBox_v3 instuction configuration
 OpenQL supports the following instructions
@@ -62,8 +55,7 @@
 - `dummy` blocks the qubit for the duration specified but executes no instruction
     + no arguments
 - `measure`
-<<<<<<< HEAD
-    + `measurement_duration` (int): duration of the measurement instruction.
+    + no arguments
 
 ## CC-Light instuction configuration
 Every quantum operation (QISA instruction) is translated into one or multiple microinstructions. For the first release of CC-Light, only one microinstruction is supported. It should contain the following information:
@@ -78,9 +70,6 @@
 - `op_right` (int): 0\~255 for MW, 0\~7 for flux. Otherwise omiited.
 - `lut_idx` (int) : index of the lookuptable that stores the waveform.
 
-=======
-    + N.B. the measure instruction does not have a duration
->>>>>>> db6fd053
 
 ## Potential extensibility and current flaws
 

/**
 * @file   openql.h
 * @author Imran Ashraf
 * @brief  header file for python interface
 */

#ifndef PYOPENQL_H
#define PYOPENQL_H

#include <vector>
#include <iostream>
#include <fstream>
#include <algorithm>
#include <sstream>
#include <cassert>
#include <time.h>
#include <complex>

#include <version.h>
#include <openql.h>
#include <classical.h>
#include <unitary.h>
<<<<<<< HEAD

=======
>>>>>>> c7f2f93d

static std::string get_version()
{
    return OPENQL_VERSION_STRING;
}

void set_option(std::string option_name, std::string option_value)
{
    ql::options::set(option_name, option_value);
}

std::string get_option(std::string option_name)
{
    return ql::options::get(option_name);
}

void print_options()
{
    ql::options::print();
}

/**
 * quantum program interface
 */
class Platform
{
public:
    std::string            name;
    std::string            config_file;
    ql::quantum_platform * platform;

    Platform() {}
    Platform(std::string name, std::string config_file) : name(name), config_file(config_file)
    {
        platform = new ql::quantum_platform(name, config_file);
    }
    size_t get_qubit_number()
    {
        return platform->get_qubit_number();
    }
};

class CReg
{
public:
    ql::creg* creg;
    CReg()
    {
        creg = new ql::creg();
    }
    ~CReg()
    {
        delete(creg);
    }
};

class Operation
{
public:
    ql::operation * operation;
    Operation(CReg& lop, std::string op, CReg& rop)
    {
        operation = new ql::operation(*(lop.creg), op, *(rop.creg));
    }
    Operation(std::string op, CReg& rop)
    {
        operation = new ql::operation(op, *(rop.creg));
    }
    Operation(CReg& lop)
    {
        operation = new ql::operation(*(lop.creg));
    }
    Operation(int val)
    {
        operation = new ql::operation(val);
    }
    ~Operation()
    {
        delete(operation);
    }
};

// typedef std::complex<double> Complex;

class Unitary
{
public:
    string name;
    ql::unitary * unitary;

    Unitary(std::string name, std::vector<std::complex<double>> matrix) : name(name)
    {
        unitary = new ql::unitary(name, matrix);
    }

    void decompose()
    {
        unitary->decompose();
    }

    ~Unitary()
    {
        // destroy unitary
        delete(unitary);
    }
};

/**
 * quantum unitary matrix interface
 */
class Unitary
{
public:
    string name;
    ql::unitary * unitary;

    Unitary(std::string name, std::vector<std::complex<double>> matrix) : name(name)
    {
        unitary = new ql::unitary(name, matrix);
    }

    void decompose()
    {
        unitary->decompose();
    }

    ~Unitary()
    {
        // destroy unitary
        delete(unitary);
    }
};


/**
 * quantum kernel interface
 */
class Kernel
{
public:
    std::string name;
    Platform platform;
    size_t qubit_count;
    size_t creg_count;
    ql::quantum_kernel * kernel;

    Kernel(std::string name, Platform platform, size_t qubit_count, size_t creg_count=0):
        name(name), platform(platform), qubit_count(qubit_count), creg_count(creg_count)
    {
        kernel = new ql::quantum_kernel(name, *(platform.platform), qubit_count, creg_count);
    }
    void identity(size_t q0)
    {
        kernel->identity(q0);
    }
    void hadamard(size_t q0)
    {
        kernel->hadamard(q0);
    }
    void s(size_t q0)
    {
        kernel->s(q0);
    }
    void sdag(size_t q0)
    {
        kernel->sdag(q0);
    }
    void t(size_t q0)
    {
        kernel->t(q0);
    }
    void tdag(size_t q0)
    {
        kernel->tdag(q0);
    }
    void x(size_t q0)
    {
        kernel->x(q0);
    }
    void y(size_t q0)
    {
        kernel->y(q0);
    }
    void z(size_t q0)
    {
        kernel->z(q0);
    }
    void rx90(size_t q0)
    {
        kernel->rx90(q0);
    }
    void mrx90(size_t q0)
    {
        kernel->mrx90(q0);
    }
    void rx180(size_t q0)
    {
        kernel->rx180(q0);
    }
    void ry90(size_t q0)
    {
        kernel->ry90(q0);
    }
    void mry90(size_t q0)
    {
        kernel->mry90(q0);
    }
    void ry180(size_t q0)
    {
        kernel->ry180(q0);
    }
    void rx(size_t q0, double angle)
    {
        kernel->rx(q0, angle);
    }
    void ry(size_t q0, double angle)
    {
        kernel->ry(q0, angle);
    }
    void rz(size_t q0, double angle)
    {
        kernel->rz(q0, angle);
    }
    void measure(size_t q0)
    {
        kernel->measure(q0);
    }
    void prepz(size_t q0)
    {
        kernel->prepz(q0);
    }
    void cnot(size_t q0, size_t q1)
    {
        kernel->cnot(q0,q1);
    }
    void cphase(size_t q0, size_t q1)
    {
        kernel->cphase(q0,q1);
    }
    void cz(size_t q0, size_t q1)
    {
        kernel->cz(q0,q1);
    }
    void toffoli(size_t q0, size_t q1, size_t q2)
    {
        kernel->toffoli(q0,q1,q2);
    }
    void clifford(int id, size_t q0)
    {
        kernel->clifford(id, q0);
    }
    void wait(std::vector<size_t> qubits, size_t duration)
    {
        kernel->wait(qubits, duration);
    }
    void barrier(std::vector<size_t> qubits = std::vector<size_t>())
    {
        kernel->wait(qubits, 0);
    }
    std::string get_custom_instructions()
    {
        return kernel->get_gates_definition();
    }
    void display()
    {
        kernel->display();
    }

    void gate(std::string name, std::vector<size_t> qubits,
        size_t duration=0, double angle=0.0)
    {
        kernel->gate(name, qubits, {}, duration, angle);
    }

    void gate(std::string name, std::vector<size_t> qubits, CReg & destination)
    {
        kernel->gate(name, qubits, {(destination.creg)->id} );
    }

    void gate(Unitary &u, std::vector<size_t> qubits)
    {
        kernel->gate(*(u.unitary), qubits);
    }

    void classical(CReg & destination, Operation& operation)
    {
        kernel->classical(*(destination.creg), *(operation.operation));
    }

    void classical(std::string operation)
    {
        kernel->classical(operation);
    }

    void controlled(Kernel &k,
        std::vector<size_t> control_qubits,
        std::vector<size_t> ancilla_qubits)
    {
        kernel->controlled(k.kernel, control_qubits, ancilla_qubits);
    }

    void conjugate(Kernel &k)
    {
        kernel->conjugate(k.kernel);
    }

    ~Kernel()
    {
        delete(kernel);
    }
};


/**
 * quantum program interface
 */
class Program
{
public:
    std::string name;
    Platform platform;
    size_t qubit_count;
    size_t creg_count;
    ql::quantum_program *program;

    Program() {}

    Program(std::string name, Platform & platform, size_t qubit_count, size_t creg_count=0):
        name(name), platform(platform), qubit_count(qubit_count), creg_count(creg_count)
    {
        program = new ql::quantum_program(name, *(platform.platform), qubit_count, creg_count);
    }

    void set_sweep_points(std::vector<float> sweep_points)
    {
        WOUT("This will soon be deprecated according to issue #76");
        program->sweep_points = sweep_points;
    }

    std::vector<float> get_sweep_points()
    {
        WOUT("This will soon be deprecated according to issue #76");
        return program->sweep_points;
    }

    void add_kernel(Kernel& k)
    {
        program->add( *(k.kernel));
    }

    void add_program(Program& p)
    {
        program->add_program(*(p.program));
    }

    void add_if(Kernel& k, Operation& operation)
    {
        program->add_if( *(k.kernel), *(operation.operation));
    }

    void add_if(Program& p, Operation& operation)
    {
        program->add_if( *(p.program), *(operation.operation));
    }

    void add_if_else(Kernel& k_if, Kernel& k_else, Operation& operation)
    {
        program->add_if_else( *(k_if.kernel), *(k_else.kernel), *(operation.operation));
    }

    void add_if_else(Program& p_if, Program& p_else, Operation& operation)
    {
        program->add_if_else( *(p_if.program), *(p_else.program), *(operation.operation));
    }

    void add_do_while(Kernel& k, Operation& operation)
    {
        program->add_do_while( *(k.kernel), *(operation.operation));
    }

    void add_do_while(Program& p, Operation& operation)
    {
        program->add_do_while( *(p.program), *(operation.operation));
    }

    void add_for(Kernel& k, size_t iterations)
    {
        program->add_for( *(k.kernel), iterations);
    }

    void add_for(Program& p, size_t iterations)
    {
        program->add_for( *(p.program), iterations);
    }

    void compile()
    {
        program->compile();
    }

    std::string qasm()
    {
        return program->qasm();
    }

    std::string microcode()
    {
#if OPT_MICRO_CODE
        return program->microcode();
#else
        return std::string("microcode disabled");
#endif
    }

    void print_interaction_matrix()
    {
        program->print_interaction_matrix();
    }

    void write_interaction_matrix()
    {
        program->write_interaction_matrix();
    }

    ~Program()
    {
        // std::cout << "program::~program()" << std::endl;
        // leave deletion to SWIG, otherwise the python unit test framework fails
        // delete(program);
    }
};

/**
 * cqasm reader interface
 */
class cQasmReader
{
public:
    ql::cqasm_reader *cqasm_reader_;
    Platform platform;
    Program program;

    cQasmReader(const Platform& q_platform, Program& q_program) :
        platform(q_platform), program(q_program)
    {
        cqasm_reader_ = new ql::cqasm_reader(*(platform.platform), *(program.program));
    }

    void string2circuit(std::string cqasm_str)
    {
        cqasm_reader_->string2circuit(cqasm_str);
    }

    void file2circuit(std::string cqasm_file_path)
    {
        cqasm_reader_->file2circuit(cqasm_file_path);
    }

    ~cQasmReader()
    {
        // leave deletion to SWIG, otherwise the python unit test framework fails
        // delete cqasm_reader_;
    }
};

#endif<|MERGE_RESOLUTION|>--- conflicted
+++ resolved
@@ -14,16 +14,11 @@
 #include <sstream>
 #include <cassert>
 #include <time.h>
-#include <complex>
 
 #include <version.h>
 #include <openql.h>
 #include <classical.h>
 #include <unitary.h>
-<<<<<<< HEAD
-
-=======
->>>>>>> c7f2f93d
 
 static std::string get_version()
 {
@@ -106,30 +101,6 @@
     }
 };
 
-// typedef std::complex<double> Complex;
-
-class Unitary
-{
-public:
-    string name;
-    ql::unitary * unitary;
-
-    Unitary(std::string name, std::vector<std::complex<double>> matrix) : name(name)
-    {
-        unitary = new ql::unitary(name, matrix);
-    }
-
-    void decompose()
-    {
-        unitary->decompose();
-    }
-
-    ~Unitary()
-    {
-        // destroy unitary
-        delete(unitary);
-    }
-};
 
 /**
  * quantum unitary matrix interface

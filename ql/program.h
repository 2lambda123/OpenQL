--- conflicted
+++ resolved
@@ -60,215 +60,10 @@
 #endif
 
         int compile();
-#if OPT_WRITE_SCHED_QASM
-        // schedule and write scheduled qasm. Note that the backend may use a different scheduler with different results
-        void schedule();
-#endif
-
-<<<<<<< HEAD
+        void schedule();        // schedule and write scheduled qasm. Note that the backend may use a different scheduler with different results
         void print_interaction_matrix();
         void write_interaction_matrix();
         void set_sweep_points(float * swpts, size_t size);
-=======
-      int compile()
-      {
-         IOUT("compiling ...");
-#if !OPT_MICRO_CODE
-         WOUT("deprecation warning: this version was compiled with support for CBOX microcode disabled in main code (CBOX backend not affected)");
-#endif
-         if (kernels.empty())
-         {
-            EOUT("compiling a program with no kernels");
-            throw ql::exception("Error: compiling a program with no kernels !",false);
-         }
-
-         if( ql::options::get("optimize") == "yes" )
-         {
-            IOUT("optimizing quantum kernels...");
-            for (size_t k=0; k<kernels.size(); ++k)
-               kernels[k].optimize();
-         }
-
-         auto tdopt = ql::options::get("decompose_toffoli");
-         if( tdopt == "AM" || tdopt == "NC" )
-         {
-            IOUT("Decomposing Toffoli ...");
-            for (size_t k=0; k<kernels.size(); ++k)
-               kernels[k].decompose_toffoli();
-         }
-         else if( tdopt == "no" )
-         {
-            IOUT("Not Decomposing Toffoli ...");
-         }
-         else
-         {
-            EOUT("Unknown option '" << tdopt << "' set for decompose_toffoli");
-            throw ql::exception("Error: Unknown option '"+tdopt+"' set for decompose_toffoli !",false);
-         }
-
-        if( ql::options::get("write_qasm_files") == "yes")
-        {
-            std::stringstream ss_qasm;
-            ss_qasm << ql::options::get("output_dir") << "/" << name << ".qasm";
-            std::string s = qasm();
-
-            IOUT("writing un-scheduled qasm to '" << ss_qasm.str() << "' ...");
-            ql::utils::write_file(ss_qasm.str(), s);
-         }
-
-         schedule();
-
-         if (backend_compiler == NULL)
-         {
-            WOUT("no eqasm compiler has been specified in the configuration file, only qasm code has been compiled.");
-            return 0;
-         }
-         else
-         {
-            if (eqasm_compiler_name == "cc_light_compiler" || eqasm_compiler_name == "eqasm_backend_cc")
-            {
-               backend_compiler->compile(name, kernels, platform);
-            }
-            else
-            {
-               // FIXME(WJV): I would suggest to move the fusing to a backend that wants it, and then:
-               // - always call:  backend_compiler->compile(name, kernels, platform);
-               // - remove from eqasm_compiler.h: compile(std::string prog_name, ql::circuit& c, ql::quantum_platform& p);
-
-               IOUT("fusing quantum kernels...");
-               ql::circuit fused;
-               for (size_t k=0; k<kernels.size(); ++k)
-               {
-                  ql::circuit& kc = kernels[k].get_circuit();
-                  for(size_t i=0; i<kernels[k].iterations; i++)
-                  {
-                     fused.insert(fused.end(), kc.begin(), kc.end());
-                  }
-               }
-
-               try
-               {
-                  IOUT("compiling eqasm code...");
-                  backend_compiler->compile(name, fused, platform);
-               }
-               catch (ql::exception &e)
-               {
-                  EOUT("[x] error : eqasm_compiler.compile() : compilation interrupted due to fatal error.");
-                  throw e;
-               }
-
-               IOUT("writing eqasm code to '" << ( ql::options::get("output_dir") + "/" + name+".asm"));
-               backend_compiler->write_eqasm( ql::options::get("output_dir") + "/" + name + ".asm");
-
-               IOUT("writing traces to '" << ( ql::options::get("output_dir") + "/trace.dat"));
-               backend_compiler->write_traces( ql::options::get("output_dir") + "/trace.dat");
-            }
-         }
-
-         if (sweep_points.size())
-         {
-            std::stringstream ss_swpts;
-            ss_swpts << "{ \"measurement_points\" : [";
-            for (size_t i=0; i<sweep_points.size()-1; i++)
-               ss_swpts << sweep_points[i] << ", ";
-            ss_swpts << sweep_points[sweep_points.size()-1] << "] }";
-            std::string config = ss_swpts.str();
-            if (default_config)
-            {
-               std::stringstream ss_config;
-               ss_config << ql::options::get("output_dir") << "/" << name << "_config.json";
-               std::string conf_file_name = ss_config.str();
-               IOUT("writing sweep points to '" << conf_file_name << "'...");
-               ql::utils::write_file(conf_file_name, config);
-            }
-            else
-            {
-               std::stringstream ss_config;
-               ss_config << ql::options::get("output_dir") << "/" << config_file_name;
-               std::string conf_file_name = ss_config.str();
-               IOUT("writing sweep points to '" << conf_file_name << "'...");
-               ql::utils::write_file(conf_file_name, config);
-            }
-         }
-         else
-         {
-            IOUT("sweep points file not generated as sweep point array is empty !");
-         }
-
-	      IOUT("compilation of program '" << name << "' done.");
-
-         return 0;
-      }
-
-      void schedule()
-      {
-         std::string sched_qasm("version 1.0\n");
-         sched_qasm += "# this file has been automatically generated by the OpenQL compiler please do not modify it manually.\n";
-         sched_qasm += "qubits " + std::to_string(qubit_count) + "\n";
-
-         IOUT("scheduling the quantum program");
-         for (auto k : kernels)
-         {
-            std::string kernel_sched_qasm;
-            std::string dot;
-            std::string kernel_sched_dot;
-            k.schedule(platform, kernel_sched_qasm, dot, kernel_sched_dot);
-            sched_qasm += kernel_sched_qasm + '\n';
-
-            if(ql::options::get("print_dot_graphs") == "yes")
-            {
-               string fname;
-               fname = ql::options::get("output_dir") + "/" + k.get_name() + "_dependence_graph.dot";
-               IOUT("writing scheduled dot to '" << fname << "' ...");
-               ql::utils::write_file(fname, dot);
-
-               std::string scheduler = ql::options::get("scheduler");
-               fname = ql::options::get("output_dir") + "/" + k.get_name() + scheduler + "_scheduled.dot";
-               IOUT("writing scheduled dot to '" << fname << "' ...");
-               ql::utils::write_file(fname, kernel_sched_dot);
-            }
-         }
-
-         if( ql::options::get("write_qasm_files") == "yes")
-         {
-            string fname = ql::options::get("output_dir") + "/" + name + "_scheduled.qasm";
-            IOUT("writing scheduled qasm to '" << fname << "' ...");
-            ql::utils::write_file(fname, sched_qasm);
-         }
-      }
-
-      void print_interaction_matrix()
-      {
-         IOUT("printing interaction matrix...");
-
-         for (auto k : kernels)
-         {
-            InteractionMatrix imat( k.get_circuit(), qubit_count);
-            string mstr = imat.getString();
-            std::cout << mstr << std::endl;
-         }
-      }
-
-      void write_interaction_matrix()
-      {
-         for (auto k : kernels)
-         {
-            InteractionMatrix imat( k.get_circuit(), qubit_count);
-            string mstr = imat.getString();
-
-            string fname = ql::options::get("output_dir") + "/" + k.get_name() + "InteractionMatrix.dat";
-            IOUT("writing interaction matrix to '" << fname << "' ...");
-            ql::utils::write_file(fname, mstr);
-         }
-      }
-
-      void set_sweep_points(float * swpts, size_t size)
-      {
-         sweep_points.clear();
-         for (size_t i=0; i<size; ++i)
-            sweep_points.push_back(swpts[i]);
-      }
->>>>>>> 68e2057b
 };
 
 } // ql

--- conflicted
+++ resolved
@@ -84,7 +84,6 @@
             EOUT("qubit number of the platform is not specified in the configuration file !");
             throw std::exception();
         }
-<<<<<<< HEAD
         else
             qubit_number = hardware_settings["qubit_number"];
 
@@ -95,11 +94,7 @@
         }
         else
             cycle_time = hardware_settings["cycle_time"];
-=======
-        qubit_number = hardware_settings["qubit_number"];
-        cycle_time = hardware_settings["cycle_time"];
         DOUT("quantum_platform: qubit_number=" << qubit_number << ", cycle_time=" << cycle_time);
->>>>>>> 34eaf100
 
         // if (eqasm_compiler_name == "qumis_compiler")
         // {

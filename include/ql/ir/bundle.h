/** \file
 * Common IR implementation.
 */

#pragma once

#include "ql/utils/num.h"
#include "ql/utils/str.h"
#include "ql/utils/list.h"
#include "ql/ir/gate.h"
#include "ql/ir/kernel.h"

namespace ql {
namespace ir {

/**
 * A bundle of gates that start in the same cycle.
 */
struct Bundle {

    /**
     * The start cycle for all gates in this bundle.
     */
    utils::UInt start_cycle = 1;

    /**
     * The maximum gate duration of the gates in this bundle.
     */
    utils::UInt duration_in_cycles = 0;

    /**
     * The list of parallel gates in this bundle.
     */
    utils::List<ir::GateRef> gates = {};

<<<<<<< HEAD
const int BUNDLE_START_CYCLE = 1;                   // start_cycle of first bundle_t in bundles_t, see discussion in PR #398

class Bundle {
public:
    utils::UInt start_cycle;                         // start cycle for all gates in parallel_sections
    utils::UInt duration_in_cycles;                  // the maximum gate duration in parallel_sections
    utils::List<Section> parallel_sections;
=======
>>>>>>> 52db1a5d
};

/**
* A list of bundles. Note that subsequent bundles can overlap in time.
 */
using Bundles = utils::List<Bundle>;

/**
 * Create a circuit with valid cycle values from the bundled internal
 * representation. The bundles are assumed to be ordered by cycle number.
 */
GateRefs circuiter(const Bundles &bundles);

/**
 * Create a bundled-qasm external representation from the bundled internal
 * representation.
 */
utils::Str qasm(const Bundles &bundles);

/**
 * Create a bundled internal representation from the given kernel with valid
 * cycle information.
 */
Bundles bundler(const KernelRef &kernel);

/**
 * Print the bundles with an indication (taken from 'at') from where this
 * function was called.
 */
void debug_bundles(const utils::Str &at, const Bundles &bundles);

} // namespace ir
} // namespace ql<|MERGE_RESOLUTION|>--- conflicted
+++ resolved
@@ -12,6 +12,11 @@
 
 namespace ql {
 namespace ir {
+
+/**
+ * start_cycle of first Bundle in Bundles, see discussion in PR #398
+ */
+const int BUNDLE_START_CYCLE = 1;
 
 /**
  * A bundle of gates that start in the same cycle.
@@ -33,16 +38,6 @@
      */
     utils::List<ir::GateRef> gates = {};
 
-<<<<<<< HEAD
-const int BUNDLE_START_CYCLE = 1;                   // start_cycle of first bundle_t in bundles_t, see discussion in PR #398
-
-class Bundle {
-public:
-    utils::UInt start_cycle;                         // start cycle for all gates in parallel_sections
-    utils::UInt duration_in_cycles;                  // the maximum gate duration in parallel_sections
-    utils::List<Section> parallel_sections;
-=======
->>>>>>> 52db1a5d
 };
 
 /**
